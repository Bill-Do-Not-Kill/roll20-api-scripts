--- conflicted
+++ resolved
@@ -1,11 +1,7 @@
 {
   "name": "UniversalVTTImporter",
   "script": "UniversalVTTImporter.js",
-<<<<<<< HEAD
-  "version": "0.1.3",
-=======
   "version": "0.1.4",
->>>>>>> 6bbfd007
   "description": "Imports UniversalVTT files, `.dd2vtt`, as used by Dungeondraft.\r\rSee the *Help: UniversalVTTImporter* Handout in game for help, or run `!uvtt --help`.\r\rYou can also visit http://roll20api.net/uvtti.html for instructions and a handy file sanititzer.",
   "authors": "The Aaron",
   "roll20userid": "104025",
