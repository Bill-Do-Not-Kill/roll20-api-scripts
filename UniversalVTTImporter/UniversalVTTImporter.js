// Github:   https://github.com/shdwjk/Roll20API/blob/master/UniversalVTTImporter/UniversalVTTImporter.js
// By:       The Aaron, Arcane Scriptomancer
// Contact:  https://app.roll20.net/users/104025/the-aaron

const UniversalVTTImporter = (() => { // eslint-disable-line no-unused-vars

  const scriptName = 'UniversalVTTImporter';
<<<<<<< HEAD
  const version = '0.1.3';
  const lastUpdate = 1604711658;
=======
  const version = '0.1.4';
  const lastUpdate = 1604861007;
>>>>>>> 6bbfd007
  const schemaVersion = 0.1;
  const clearURL = 'https://s3.amazonaws.com/files.d20.io/images/4277467/iQYjFOsYC5JsuOPUCI9RGA/thumb.png?1401938659';

  const regex = {
    colors: /(transparent|(?:#?[0-9a-fA-F]{3}(?:[0-9a-fA-F]{3})?))/
  };

  const assureHelpHandout = (create = false) => {
    if(state.TheAaron && state.TheAaron.config && (false === state.TheAaron.config.makeHelpHandouts) ){
      return;
    }
    const helpIcon = "https://s3.amazonaws.com/files.d20.io/images/127392204/tAiDP73rpSKQobEYm5QZUw/thumb.png?15878425385";

    // find handout
    let props = {type:'handout', name:`Help: ${scriptName}`};
    let hh = findObjs(props)[0];
    if(!hh) {
      hh = createObj('handout',Object.assign(props, {avatar: helpIcon}));
      create = true;
    }
    if(create || version !== state[scriptName].lastHelpVersion){
      hh.set({
        notes: helpParts.helpDoc({who:'handout',playerid:'handout'})
      });
      state[scriptName].lastHelpVersion = version;
      log('  > Updating Help Handout to v'+version+' <');
    }
  };

  const checkInstall = () =>  {
    log(`-=> ${scriptName} v${version} <=-  [${new Date(lastUpdate*1000)}]`);

    if( ! state.hasOwnProperty(scriptName) || state[scriptName].version !== schemaVersion) {
      log(`  > Updating Schema to v${schemaVersion} <`);
      switch(state[scriptName] && state[scriptName].version) {

        case 0.1:
          /* break; // intentional dropthrough */ /* falls through */

        case 'UpdateSchemaVersion':
          state[scriptName].version = schemaVersion;
          break;

        default:
          state[scriptName] = {
            version: schemaVersion,
            config: {
              wallColor: '#e4a21e',
              wallWidth: 15,
              doorColor: '#ff0000',
              doorWidth: 5,
              lightColor: '#9900ff',
              createOpenPortals: true
            }

          };
          break;
      }
    }
    assureHelpHandout();
  };

  const ch = (c) => {
    const entities = {
      '<' : 'lt',
      '>' : 'gt',
      "'" : '#39',
      '@' : '#64',
      '{' : '#123',
      '|' : '#124',
      '}' : '#125',
      '[' : '#91',
      ']' : '#93',
      '"' : 'quot',
      '*' : 'ast',
      '/' : 'sol',
      ' ' : 'nbsp'
    };

    if( entities.hasOwnProperty(c) ){
      return `&${entities[c]};`;
    }
    return '';
  };



  const defaults = {
      css: {
          button: {
              'border': '1px solid #cccccc',
              'border-radius': '1em',
              'background-color': '#006dcc',
              'margin': '0 .1em',
              'font-weight': 'bold',
              'padding': '.1em 1em',
              'color': 'white'
          },
          configRow: {
              'border': '1px solid #ccc;',
              'border-radius': '.2em;',
              'background-color': 'white;',
              'margin': '0 1em;',
              'padding': '.1em .3em;'
          }
      }
  };

  const css = (rules) => `style="${Object.keys(rules).map(k=>`${k}:${rules[k]};`).join('')}"`;

  const _h = {
    outer: (...o) => `<div style="border: 1px solid black; background-color: white; padding: 3px 3px;">${o.join(' ')}</div>`,
    title: (t,v) => `<div style="font-weight: bold; border-bottom: 1px solid black;font-size: 130%;">${t} v${v}</div>`,
    subhead: (...o) => `<b>${o.join(' ')}</b>`,
    minorhead: (...o) => `<u>${o.join(' ')}</u>`,
    optional: (...o) => `${ch('[')}${o.join(` ${ch('|')} `)}${ch(']')}`,
    required: (...o) => `${ch('<')}${o.join(` ${ch('|')} `)}${ch('>')}`,
    header: (...o) => `<div style="padding-left:10px;margin-bottom:3px;">${o.join(' ')}</div>`,
    section: (s,...o) => `${_h.subhead(s)}${_h.inset(...o)}`,
    paragraph: (...o) => `<p>${o.join(' ')}</p>`,
    group: (...o) => `${o.join(' ')}`,
    items: (o) => `<li>${o.join('</li><li>')}</li>`,
    ol: (...o) => `<ol>${_h.items(o)}</ol>`,
    ul: (...o) => `<ul>${_h.items(o)}</ul>`,
    clearBoth: () => `<div style="clear:both;"></div>`,
    grid: (...o) => `<div style="padding: 12px 0;">${o.join('')}${_h.clearBoth()}</div>`,
    cell: (o) =>  `<div style="width: 130px; padding: 0 3px; float: left;">${o}</div>`,
    inset: (...o) => `<div style="padding-left: 10px;padding-right:20px">${o.join(' ')}</div>`,
    join: (...o) => o.join(' '),
    configRow: (...o) => `<div ${css(defaults.css.configRow)}>${o.join(' ')}</div>`,
    makeButton: (c, l, bc, color) => `<a ${css({...defaults.css.button,...{color,'background-color':bc}})} href="${c}">${l}</a>`,
    floatRight: (...o) => `<div style="float:right;">${o.join(' ')}</div>`,
    pre: (...o) =>`<div style="border:1px solid #e1e1e8;border-radius:4px;padding:8.5px;margin-bottom:9px;font-size:12px;white-space:normal;word-break:normal;word-wrap:normal;background-color:#f7f7f9;font-family:monospace;overflow:auto;">${o.join(' ')}</div>`,
    preformatted: (...o) =>_h.pre(o.join('<br>').replace(/\s/g,ch(' '))),
    code: (...o) => `<code>${o.join(' ')}</code>`,
    attr: {
      bare: (o)=>`${ch('@')}${ch('{')}${o}${ch('}')}`,
      selected: (o)=>`${ch('@')}${ch('{')}selected${ch('|')}${o}${ch('}')}`,
      target: (o)=>`${ch('@')}${ch('{')}target${ch('|')}${o}${ch('}')}`,
      char: (o,c)=>`${ch('@')}${ch('{')}${c||'CHARACTER NAME'}${ch('|')}${o}${ch('}')}`
    },
    bold: (...o) => `<b>${o.join(' ')}</b>`,
    italic: (...o) => `<i>${o.join(' ')}</i>`,
    font: {
      command: (...o)=>`<b><span style="font-family:serif;">${o.join(' ')}</span></b>`
    }
  };

  const checkerURL = 'https://s3.amazonaws.com/files.d20.io/images/16204335/MGS1pylFSsnd5Xb9jAzMqg/med.png?1455260461';

    const makeConfigOption = (config,command,text) => {
        const onOff = (config ? 'On' : 'Off' );
        const color = (config ? '#5bb75b' : '#faa732' );

        return _h.configRow(
            _h.floatRight( _h.makeButton(command,onOff,color)),
            text,
            _h.clearBoth()
          );
    };

    const makeConfigOptionNum = (config,command,text) => {

        return _h.configRow(
            _h.floatRight( _h.makeButton(command,"Set")),
            text,
            _h.clearBoth()
          );
    };

    const makeConfigOptionColor = (config,command,text) => {
        const color = ('transparent' === config ? "background-image: url('"+checkerURL+"');" : "background-color: "+config+";");
        const buttonText =`<div style="border:1px solid #1d1d1d;width:40px;height:40px;display:inline-block;${color}">&nbsp;</div>`;

        return _h.configRow(
            _h.floatRight( _h.makeButton(command,buttonText)),
            text,
            _h.clearBoth()
          );
    };

    const getConfigOption_CreateOpenPortals = () => makeConfigOption(
      state[scriptName].config.createOpenPortals,
      `!uvtt-config --toggle-create-open-portals`,
      `${_h.bold('Create Open Portals')} controls if open portals are drawn on the GM Layer.  These are usually windows, so not drawing them can remove some clutter on the GM Layer if you never plan to close them.`
    );

    const getConfigOption_WallColor = () => makeConfigOptionColor(
      state[scriptName].config.wallColor,
      `!uvtt-config --wall-color|?{What color wall lines? (transparent for none, #RRGGBB for a color)|${state[scriptName].config.wallColor}}`,
      `${_h.bold('Wall Color')} is the color that walls are drawn in on the Dynamic Lighting Layer.`
    );
    const getConfigOption_WallWidth = () => makeConfigOptionNum(
      state[scriptName].config.wallWidth,
      `!uvtt-config --wall-width|?{How many pixels wide for wall lines?|${state[scriptName].config.wallWidth}}`,
      `${_h.bold('Wall Width')} is the width that walls are drawn in on the Dynamic Lighting Layer in pixels. Current value: ${_h.bold(state[scriptName].config.wallWidth)}`
    );

    const getConfigOption_DoorColor = () => makeConfigOptionColor(
      state[scriptName].config.doorColor,
      `!uvtt-config --door-color|?{What color door lines? (transparent for none, #RRGGBB for a color)|${state[scriptName].config.doorColor}}`,
      `${_h.bold('Door Color')} is the color that doors are drawn in on the Dynamic Lighting Layer.`
    );

    const getConfigOption_DoorWidth = () => makeConfigOptionNum(
      state[scriptName].config.doorWidth,
      `!uvtt-config --door-width|?{How many pixels wide for door lines?|${state[scriptName].config.doorWidth}}`,
      `${_h.bold('Door Width')} is the width that doors are drawn in on the Dynamic Lighting Layer in pixels. Current value: ${_h.bold(state[scriptName].config.doorWidth)}`
    );

    const getConfigOption_LightColor = () => makeConfigOptionColor(
      state[scriptName].config.lightColor,
      `!uvtt-config --light-color|?{What aura color lights? (transparent for none, #RRGGBB for a color)|${state[scriptName].config.lightColor}}`,
      `${_h.bold('Light Color')} is the color of the aura around lights on the Dynamic Lighting Layer.`
    );

    const getAllConfigOptions = () => getConfigOption_CreateOpenPortals() +
      getConfigOption_WallColor() +
      getConfigOption_WallWidth() +
      getConfigOption_DoorColor() +
      getConfigOption_DoorWidth() +
      getConfigOption_LightColor() ;


  const helpParts = {
    helpBody: (context) => _h.join(
      _h.header(
        _h.paragraph(`${scriptName} provides a way to setup Dynamic Lighting lines and Lights stored in Universal VTT format, ala Dungeondraft.`)
        ),
        _h.subhead('Commands'),
        _h.inset(
          _h.font.command(
            `!uvtt`,
            _h.optional(
              '--help',
              `--clear`
            )
          ),
          _h.ul(
            `${_h.bold('--help')} -- Displays this help`,
            `${_h.bold('--clear')} -- Removes all imported content for the selected graphics.`,
            )
        ),
        _h.section('Import Process',
          _h.paragraph(`The process for importing is pretty straight forward, but there are several steps, as follows:`),
          _h.ol(
            `From your Universal VTT supporting mapping program, such as Dungeondraft, export your map as a ${_h.code('.png')} or ${_h.code('.jpg')} file.  The API cannot create images from the Universal VTT, so you will need to upload it manually.`,
            `Next export the Universal VTT version into a ${_h.code('.dd2vtt')} file.`,
            `Drop your map image file onto a page and scale it as desired.`,
            `Open the properties by double clicking the image.`,
            `Load the Universal VTT file in a text editor and copy the contents.  You can use the <a href="http://roll20api.net/uvtti.html">Universal VTT Import Sanitizer</a> do this efficiently.`,
            `Paste the contents into the GM Notes section of the map graphic and save changes.`,
            `With the graphic selected, run ${_h.code('!uvtt')}`
          ),
          _h.paragraph(`Your map should now have dynamic lighting lines, lines for doors and windows, and light sources from the original.`)
        ),
        ( playerIsGM(context.playerid)
          ?  _h.group(
              _h.subhead('Configuration'),
              getAllConfigOptions()
            )
          : ''
        )


    ),
    helpConfig: (context) => _h.outer(
      _h.title(scriptName, version),
      ( playerIsGM(context.playerid)
        ?  _h.group(
          _h.subhead('Configuration'),
          getAllConfigOptions()
          )
        : ''
      )
    ),
    helpDoc: (context) => _h.join(
      _h.title(scriptName, version),
      helpParts.helpBody(context)
    ),

    helpChat: (context) => _h.outer(
      _h.title(scriptName, version),
      helpParts.helpBody(context)
    )
  };

  const showHelp = function(playerid) {
    let who=(getObj('player',playerid)||{get:()=>'API'}).get('_displayname');
    let context = {
      who,
      playerid
    };
    sendChat('', '/w "'+who+'" '+ helpParts.helpChat(context));
  };

  const showConfigHelp = function(playerid) {
    let who=(getObj('player',playerid)||{get:()=>'API'}).get('_displayname');
    let context = {
      who,
      playerid
    };
    sendChat('', '/w "'+who+'" '+ helpParts.helpConfig(context));
  };

  const sread = (o,p) => {
    let v = o;
    while(undefined !== v && p.length) {
      v = v[p.shift()];
    }
    return v;
  };

  const validateData = (d)=>d.hasOwnProperty('resolution') && d.hasOwnProperty('format') && d.format>=0.2;

  const importUVTTonGraphic = (token) => {
    let rawNotes = token.get('gmnotes');
    let notes = unescape(rawNotes).replace(/(?:<[^>]*>|\\t|&nbsp;)/g,'');
    let data;
    try {
      data = JSON.parse(notes);
    } catch( e ){
      return {error: "Universal VTT Data is missing or corrupt.", token};
    }

    if(!validateData(data)){
      return false;
    }

    // cleanup image for efficiency
    if(data.hasOwnProperty('image') || notes.length !== rawNotes.length){
      delete data.image;
      token.set('gmnotes',JSON.stringify(data));
    }

    // calculate constants
    const tokenWidth = parseInt(token.get('width'));
    const tokenHeight = parseInt(token.get('height'));
    const tokenOriginY = parseInt(token.get('top')) - (tokenHeight/2);
    const tokenOriginX = parseInt(token.get('left')) - (tokenWidth/2);
    const dataSizeX = sread(data,['resolution','map_size','x'])||1;
    const dataSizeY = sread(data,['resolution','map_size','y'])||1;
    const dataOriginX = sread(data,['resolution','map_origin','x'])||0;
    const dataOriginY = sread(data,['resolution','map_origin','y'])||0;
    //const dppg = sread(data,['resolution','pixels_per_grid'])||70;
    const scaleFactorX = (tokenWidth/dataSizeX);
    const scaleFactorY = (tokenHeight/dataSizeY);
    const newX = (x) => tokenOriginX + ((x-dataOriginX)*scaleFactorX);
    const newY = (y) => tokenOriginY + ((y-dataOriginY)*scaleFactorY);
    const newPt = (pt) => ({x:newX(pt.x),y:newY(pt.y)});


    let page = getObj('page',token.get('pageid'));
    let stats = {token,lines:0,doors:0,lights:0};

    const WallColor = state[scriptName].config.wallColor;
    const WallWidth = state[scriptName].config.wallWidth;
    const DoorColor = state[scriptName].config.doorColor;
    const DoorWidth = state[scriptName].config.doorWidth;
    const LightColor = state[scriptName].config.lightColor;


    if(data.hasOwnProperty('line_of_sight')){
      let lines = sread(data,['line_of_sight'])||[];
      lines
        .map((l)=>{
          let minX = Number.MAX_SAFE_INTEGER;
          let minY = Number.MAX_SAFE_INTEGER;
          let maxX = 0;
          let maxY = 0;
          let pts = l
            .reduce((m,pt)=>{
              let t = m.length ? 'L' : 'M';
              let npt = newPt(pt);
              minX = Math.min(minX,npt.x);
              minY = Math.min(minY,npt.y);
              maxX = Math.max(maxX,npt.x);
              maxY = Math.max(maxY,npt.y);
              m.push([t,npt.x,npt.y]);
              return m;
            },[])
            .map(pt=>[pt[0],pt[1]-minX,pt[2]-minY]);
          return {
            base: {x:minX, y:minY},
            size: {x:maxX-minX, y:maxY-minY},
            pts: pts
          };
        })
        .forEach(ld=>{
          stats.lines++;
          createObj('path',{
            fill: "transparent",
            stroke: WallColor,
            stroke_width: WallWidth,
            rotation: 0,
            width: ld.size.x,
            height: ld.size.y,
            top: ld.base.y+(ld.size.y/2),
            left: ld.base.x+(ld.size.x/2),
            scaleX: 1,
            scaleY: 1,
            controlledby: token.id,
            layer: "walls",
            path: JSON.stringify(ld.pts),
            pageid: page.id
          });
        });
    }

    if(data.hasOwnProperty('portals')) {
      let doors = sread(data,['portals'])||[];
      doors
        .map((d)=>{
          let center = newPt(d.position||{x:0,y:0});
          let pt0 = newPt(d.bounds[0]);
          let pt1 = newPt(d.bounds[1]);
          let size = { x: Math.abs(pt0.x-pt1.x), y: Math.abs(pt0.y-pt1.y) };
          let line = [
            ['M',pt0.x-(center.x-(size.x/2)), pt0.y-(center.y-(size.y/2))],
            ['L',pt1.x-(center.x-(size.x/2)), pt1.y-(center.y-(size.y/2))]
          ];
          return {
            center,
            size,
            pts: line,
            closed: d.closed
          };
        })
        .forEach(dd=>{
          if( dd.closed || state[scriptName].config.createOpenPortals) {
            stats.doors++;
            createObj('path',{
              fill: "transparent",
              stroke: DoorColor,
              stroke_width: DoorWidth,
              rotation: 0,
              width: dd.size.x,
              height: dd.size.y,
              top: dd.center.y,
              left: dd.center.x,
              scaleX: 1,
              scaleY: 1,
              controlledby: token.id,
              layer: dd.closed ? "walls" : 'gmlayer',
              path: JSON.stringify(dd.pts),
              pageid: page.id
            });
          }
        });
    }

    if(data.hasOwnProperty('lights')) {
      let pScale = parseFloat(page.get('scale_number'));
      let lights = sread(data,['lights']);
      lights
        .map(l=>{
          
            let pt = newPt(l.position);
            let r = l.range*pScale;
            let dr = ((r/2)*(Math.pow(l.intensity,2)));

          return {pt,r,dr};
        })
        .forEach(ld => {
          stats.lights++;
          createObj('graphic',{
            imgsrc: clearURL,
            subtype: 'token',
            name: '',
            aura1_radius: -0.5,
            aura1_color: LightColor,

            // LDL
            light_otherplayers: true,
            light_dimradius: ld.dr,
            light_radius: ld.r,

            // UDL
            emits_bright_light: true,
            emits_low_light: true,
            bright_light_distance: ld.r,
            low_light_distance: ld.dr,

            width:70,
            height:70,
            top: ld.pt.y,
            left: ld.pt.x,
            controlledby: token.id,
            layer: "walls",
            pageid: page.id
          });
          
        });
    }

    if(true === page.get('dynamic_lighting_enabled')){
      page.set('dynamic_lighting_enabled',false);
      setTimeout(()=>page.set('dynamic_lighting_enabled',true),100);
    }

    return stats;

  };

  const clearImportsFor = (id) => {
    findObjs({controlledby: id}).forEach(o=>o.remove());
  };

  // !uvtt 
  // !uvtt --help
  // !uvtt --clear
  const handleInput = (msg) => {
    if ( "api" === msg.type && /^!uvtt(\b\s|$)/i.test(msg.content) && playerIsGM(msg.playerid)) {
      let who = (getObj('player',msg.playerid)||{get:()=>'API'}).get('_displayname');
      let args = msg.content.split(/\s+--/);
      if(args.includes('help')){
        showHelp(msg.playerid);
        return;
      }
      let graphics = (msg.selected || [])
        .map(o=>getObj('graphic',o._id))
        .filter(g=>undefined !== g)
				;

      if(graphics.length) {
        if(args.includes('clear')){
          graphics.forEach(g=>clearImportsFor(g.id));
        } else {
          graphics
            .map(importUVTTonGraphic)
            .forEach(r=>{
              if(r.hasOwnProperty('error')){
                sendChat('',`/w "${who}" <div>Error: ${r.error}</div>`);
              } else {
                sendChat('',`/w "${who}" <div>Import complete. Lines: ${r.lines}, Doors: ${r.doors}, Lights: ${r.lights}</div>`);
              }
            });
        }
      } else {
        showHelp(msg.playerid);
      }

    } else if ( "api" === msg.type && /^!uvtt-config(\b\s|$)/i.test(msg.content) && playerIsGM(msg.playerid)) {
      let args = msg.content.split(/\s+--/).slice(1);
      let who = (getObj('player',msg.playerid)||{get:()=>'API'}).get('_displayname');
      if(args.includes('--help')) {
        showHelp(msg.playerid);
        return;
      }
      if(!args.length) {
        showConfigHelp(msg.playerid);
        return;
      }

      args.forEach((a) => {
        let opt=a.split(/\|/);
        let omsg='';
        switch(opt.shift()) {
          case 'wall-color':
            if(opt[0].match(regex.colors)) {
              state[scriptName].config.wallColor=opt[0];
            } else {
              omsg='<div><b>Error:</b> Not a valid color: '+opt[0]+'</div>';
            }
            sendChat('','/w "'+who+'" '+
              '<div style="border: 1px solid black; background-color: white; padding: 3px 3px;">'+
                omsg+
                getConfigOption_WallColor()+
              '</div>'
            );
            break;

          case 'wall-width':
            if(parseInt(opt[0])) {
              state[scriptName].config.wallWidth=parseInt(opt[0]);
            } else {
              omsg='<div><b>Error:</b> Not a valid width: '+opt[0]+'</div>';
            }
            sendChat('','/w "'+who+'" '+
              '<div style="border: 1px solid black; background-color: white; padding: 3px 3px;">'+
                omsg+
                getConfigOption_WallWidth()+
              '</div>'
            );
            break;

          case 'door-color':
            if(opt[0].match(regex.colors)) {
              state[scriptName].config.doorColor=opt[0];
            } else {
              omsg='<div><b>Error:</b> Not a valid color: '+opt[0]+'</div>';
            }
            sendChat('','/w "'+who+'" '+
              '<div style="border: 1px solid black; background-color: white; padding: 3px 3px;">'+
                omsg+
                getConfigOption_DoorColor()+
              '</div>'
            );
            break;

          case 'door-width':
            if(parseInt(opt[0])) {
              state[scriptName].config.doorWidth=parseInt(opt[0]);
            } else {
              omsg='<div><b>Error:</b> Not a valid width: '+opt[0]+'</div>';
            }
            sendChat('','/w "'+who+'" '+
              '<div style="border: 1px solid black; background-color: white; padding: 3px 3px;">'+
                omsg+
                getConfigOption_DoorWidth()+
              '</div>'
            );
            break;


          case 'light-color':
            if(opt[0].match(regex.colors)) {
              state[scriptName].config.lightColor=opt[0];
            } else {
              omsg='<div><b>Error:</b> Not a valid color: '+opt[0]+'</div>';
            }
            sendChat('','/w "'+who+'" '+
              '<div style="border: 1px solid black; background-color: white; padding: 3px 3px;">'+
                omsg+
                getConfigOption_LightColor()+
              '</div>'
            );
            break;

          case 'toggle-create-open-portals':
            state[scriptName].config.createOpenPortals=!state[scriptName].config.createOpenPortals;
            sendChat('','/w "'+who+'" '+
              '<div style="border: 1px solid black; background-color: white; padding: 3px 3px;">'+
              getConfigOption_CreateOpenPortals()+
              '</div>'
            );
            break;

          default:
            sendChat('','/w "'+who+'" '+
            '<div><b>Unsupported Option:</div> '+a+'</div>');
        }

      });
    }
  };

  const registerEventHandlers = () => {
    on('chat:message', handleInput);
  };

  on('ready', () => {
    checkInstall();
    registerEventHandlers();
  });

  return {
    // Public interface here
  };

})();
<|MERGE_RESOLUTION|>--- conflicted
+++ resolved
@@ -5,13 +5,8 @@
 const UniversalVTTImporter = (() => { // eslint-disable-line no-unused-vars
 
   const scriptName = 'UniversalVTTImporter';
-<<<<<<< HEAD
-  const version = '0.1.3';
-  const lastUpdate = 1604711658;
-=======
   const version = '0.1.4';
   const lastUpdate = 1604861007;
->>>>>>> 6bbfd007
   const schemaVersion = 0.1;
   const clearURL = 'https://s3.amazonaws.com/files.d20.io/images/4277467/iQYjFOsYC5JsuOPUCI9RGA/thumb.png?1401938659';
 
