--- conflicted
+++ resolved
@@ -17,16 +17,12 @@
 
 ![Concentration Reminder](https://i.imgur.com/zEVJpOH.png "Concentration Reminder")
 ![Spell Cast](https://i.imgur.com/HucNIDc.png "Spell Cast")
-<<<<<<< HEAD
 ![Auto Roll](https://i.imgur.com/J4nABJN.png "Auto Roll")
-=======
->>>>>>> 78a6f637
 
 ### Commands
 
 * **!concentration** - Shows the config menu.
 
-<<<<<<< HEAD
 ### Config
 
 ![Config Menu](https://i.imgur.com/P2Siu61.png "Config Menu")
@@ -38,19 +34,12 @@
 * **Auto Add Con. Marker** - Automatically add the concentration marker when a concentration spell is cast (works only for the 5e OGL sheet at the moment).
 * **Auto Roll Save** - If you want to Automatically roll the saving throw.
 * **Bonus Attribute** - Which attribute to use for the bonus modifier (defaulted to the constitution saving throw for the 5e OGL sheet).
-=======
-![Config Menu](https://i.imgur.com/1rB3ezY.png "Config Menu")
->>>>>>> 78a6f637
 
 ---
 
 #### Changelog:
-<<<<<<< HEAD
 **0.1.9**
 * Auto Roll Saves (Optional)
-
-=======
->>>>>>> 78a6f637
 **01-05-2018 - 0.1.8**
 * Bugfix.
 
