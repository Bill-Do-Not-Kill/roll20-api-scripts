{
    "name": "PowerCards",
    "script": "PowerCards.js",
<<<<<<< HEAD
    "version": "3.8.17",
    "previousversions": ["3.8.16","3.8.15","3.8.14","3.8.13","3.8.11","3.8.8","3.8.0","3.7.9","3.7.6","3.7.2","3.7.1"],
=======
    "version": "3.8.16",
    "previousversions": ["3.8.15","3.8.14","3.8.13","3.8.11","3.8.8","3.8.0","3.7.9","3.7.6","3.7.2","3.7.1"],
>>>>>>> 3bdbe7a0
    "description": "**PowerCards** allows you to define highly customizable templated output for PC and NPC actions, spells, abilities, statistics, or almost any other purpose you can come up with. See also the **PowerCards Macro Helper** API, which is a companion script to PowerCards.\n\n * [PowerCard Documentation](https://wiki.roll20.net/Script:PowerCards)\n* [PowerCards forum thread](https://app.roll20.net/forum/post/7136858/script-powercards-3-thread-6) \n\nThe API's original purpose was to present ability and attack information (powers) in a format similar to the power blocks from the official D&D 4E products, but the format works well for any system. PowerCards are output to the chat window with full HTML/CSS formatting. A handful of options use information from the **D&D 5E by Roll20** sheet, but these options are not critical to the functioning of the core features of the script.",
    "authors": "Sky, Kurt Jaegers",
	"patreon": "https://www.patreon.com/KurtJaegers",
    "roll20userid": "2365448"
}<|MERGE_RESOLUTION|>--- conflicted
+++ resolved
@@ -1,13 +1,8 @@
 {
     "name": "PowerCards",
     "script": "PowerCards.js",
-<<<<<<< HEAD
-    "version": "3.8.17",
-    "previousversions": ["3.8.16","3.8.15","3.8.14","3.8.13","3.8.11","3.8.8","3.8.0","3.7.9","3.7.6","3.7.2","3.7.1"],
-=======
     "version": "3.8.16",
     "previousversions": ["3.8.15","3.8.14","3.8.13","3.8.11","3.8.8","3.8.0","3.7.9","3.7.6","3.7.2","3.7.1"],
->>>>>>> 3bdbe7a0
     "description": "**PowerCards** allows you to define highly customizable templated output for PC and NPC actions, spells, abilities, statistics, or almost any other purpose you can come up with. See also the **PowerCards Macro Helper** API, which is a companion script to PowerCards.\n\n * [PowerCard Documentation](https://wiki.roll20.net/Script:PowerCards)\n* [PowerCards forum thread](https://app.roll20.net/forum/post/7136858/script-powercards-3-thread-6) \n\nThe API's original purpose was to present ability and attack information (powers) in a format similar to the power blocks from the official D&D 4E products, but the format works well for any system. PowerCards are output to the chat window with full HTML/CSS formatting. A handful of options use information from the **D&D 5E by Roll20** sheet, but these options are not critical to the functioning of the core features of the script.",
     "authors": "Sky, Kurt Jaegers",
 	"patreon": "https://www.patreon.com/KurtJaegers",
