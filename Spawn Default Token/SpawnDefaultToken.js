--- conflicted
+++ resolved
@@ -41,15 +41,12 @@
       --fx|          < type-color >         //Trigger FX at each origin point.
                                                     //Supported types are: bomb,bubbling,burn,burst,explode,glow,missile,nova,splatter
                                                     //Supported colors are: acid,blood,charm,death,fire,frost,holy,magic,slime,smoke,water
-<<<<<<< HEAD
       --bar1|        < currentVal/optionalMax >            //overrides the token's bar1 current and max values. Max is optional. If overridden, bar1_link will be removed
       --bar2|        < currentVal/optionalMax >            //overrides the token's bar2 current and max values. Max is optional. If overridden, bar2_link will be removed
       --bar3|        < currentVal/optionalMax >            //overrides the token's bar3 current and max values. Max is optional. If overridden, bar3_link will be removed
       --expand|      < #frames, delay >             //DEFAULT = 0,0. Animates the token during spawn. Expands from size = 0 to max size
                                                         //#frames: how many frames the expansion animation will use. Start with something like 20
                                                         //delay: how many milliseconds between triggering each frame? Start with something like 50. Any less than 30 may appear instant
-=======
->>>>>>> 35956480
     }}
     
     
@@ -58,11 +55,7 @@
 const SpawnDefaultToken = (() => {
     
     const scriptName = "SpawnDefaultToken";
-<<<<<<< HEAD
     const version = '0.9';
-=======
-    const version = '0.6';
->>>>>>> 35956480
     
     ///////////////////////////////////////////////////////////////////////////////////////////////////////////////
         //Due to a bug in the API, if a @{target|...} is supplied, the API does not acknowledge msg.selected anymore
@@ -149,15 +142,9 @@
         let sides;
         let sidesArr;
         let iLightRad;
-        let iLightDim;
-<<<<<<< HEAD
-        
+        let iLightDim;      
         let result;
-        //let expand = true;
-        //let delay = 50;            //in ms
-=======
->>>>>>> 35956480
-        
+                
         try {
             let baseObj = JSON.parse(tokenJSON);
             
@@ -274,11 +261,7 @@
             
             //---------------------------------------------------------
             //Support for TokenNameNumber script by TheAaron
-<<<<<<< HEAD
             //  Triggers a global function in v0.5.12 or later of his script to rename the token
-=======
-            //  Triggers a global function in v0.5.12 or later of his script
->>>>>>> 35956480
             if (baseObj.name) {
                 if (baseObj.name.match( /%%NUMBERED%%/ ) ) {
                     processCreated = (( 'undefined' !== typeof TokenNameNumber && TokenNameNumber.NotifyOfCreatedToken ) 
@@ -736,7 +719,6 @@
                                 data.mook = true;
                             }
                             break;
-<<<<<<< HEAD
                         case "bar1":
                             let bar1 = param.split('/');
                             data.bar1Val = bar1[0].trim();
@@ -768,11 +750,6 @@
                                 data.expandDelay = parseInt(p[1]);
                             }
                             break;
-=======
-                        case "fx":
-                            data.fx = param;
-                            break;
->>>>>>> 35956480
                         default:
                             retVal.push('Unexpected argument identifier (' + option + '). Choose from: (' + data.validArgs + ')');
                             break;    
@@ -855,10 +832,6 @@
             //Check for supported FX
             if (data.fx !== '') {
                 let fx = data.fx.split('-');
-<<<<<<< HEAD
-=======
-                log(fx);
->>>>>>> 35956480
                 if (fx.length !== 2) {
                     retVal.push('Invalid FX format. Format is --fx|type-color');
                 } else if (fxModes.indexOf(fx[0]) === -1 ) {
@@ -867,8 +840,7 @@
                     retVal.push('Invalid FX color requested. Supported colors are ' + fxColors.join(','));
                 }
             }
-            
-<<<<<<< HEAD
+
             //check token expansion animation parameters
             if (data.expandIterations !== 0) {
                 if (isNaN(data.expandIterations)) {
@@ -879,8 +851,6 @@
                 }
             }
             
-=======
->>>>>>> 35956480
             //2nd data validation checkpoint. Potentially return several error msgs
             if (retVal.length > 0) {return retVal};
             
@@ -1174,7 +1144,6 @@
                 spawnObj.get("_defaulttoken", function(defaultToken) {
                     let iteration = 0
                     for (o = 0; o < data.originToks.length; o++) {
-<<<<<<< HEAD
                         for (q = 0; q < data.qty; q++) {
                             //Make sure we don't try to spawn off the map
                             if (data.spawnX[iteration] > 0 && data.spawnX[iteration] < spawnX_max & data.spawnY[iteration] > 0 && data.spawnY[iteration] < spawnY_max) {
@@ -1188,15 +1157,6 @@
                             } else {
                                 log("off the map!");
                             }
-=======
-                        for (q = 0; q < data.qty; q++) {                                
-                            //trigger special FX?
-                            if (data.fx !== ''){
-                                spawnFx(data.spawnX[iteration], data.spawnY[iteration], data.fx, data.spawnPageID);
-                            }
-                            //Spawn the token!
-                            spawnTokenAtXY(data.who, defaultToken, data.spawnPageID, data.spawnX[iteration], data.spawnY[iteration], data.currentSide, data.sizeX, data.sizeY, data.zOrder, data.lightRad, data.lightDim, data.mook);
->>>>>>> 35956480
                             iteration += 1;
                         }    
                     }
@@ -1330,19 +1290,11 @@
                     bar3Val: "",        //bar3 overridevalue 
                     bar3Max: "",        //bar3_max overridevalue
                     UDL: false,         //Does the page use UDL?
-                    
-<<<<<<< HEAD
                     sheetName: "",          //the char sheet in which to look for the supplied ability, defaults to the sheet tied to the first selected token 
                     abilityName: "",        //an ability to trigger after spawning
                     fx: "",                  //fx to trigger at the origin point(s)
                     expandIterations: 0,    //how many animation frames to use if animated token expansion is called for
                     expandDelay: 50         //delay (in ms) between each frame if animated expansion is called for
-=======
-                    //
-                    sheetName: "",      //the char sheet in which to look for the supplied ability, defaults to the sheet tied to the first selected token 
-                    abilityName: "",     //an ability to trigger after spawning
-                    fx: ""              //fx to trigger at the origni point(s)
->>>>>>> 35956480
                 };
                 
                 //Parse msg into an array of argument objects [{cmd:params}]
