--- conflicted
+++ resolved
@@ -1,19 +1,12 @@
 {
   "name": "Flight",
   "script": "Flight.js",
-<<<<<<< HEAD
-  "version": "3.2",
-  "description": "Adds 'fluffy-wings' status icon to selected token to represent some height.",
-  "authors": "Brian Shields",
-  "roll20userid": "235259",
-=======
   "version": "3.3",
   "previousversions": ["3.2","3.1","3.0","2.0","1.0"],
   "description": "Adds 'fluffy-wings' status icon to selected token to represent some height.",
   "authors": "Brian Shields,Aaron C. Meadows",
   "roll20userid": "235259,104025",
   "useroptions": [],
->>>>>>> 369c8135
   "dependencies": ["splitArgs"],
   "modifies": {
     "token.type": "read",
