--- conflicted
+++ resolved
@@ -1,12 +1,8 @@
 {
   "name": "splitArgs",
   "script": "splitArgs.js",
-<<<<<<< HEAD
-  "version": "1.0",
-=======
   "version": "1.1",
   "previousversions": ["1.0"],
->>>>>>> 369c8135
   "description": "Provides a function for splitting arguments of an API command. This script is not intended to stand alone.",
   "authors": "Brian Shields",
   "roll20userid": "235259",
