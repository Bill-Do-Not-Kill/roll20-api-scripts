--- conflicted
+++ resolved
@@ -1,22 +1,19 @@
-{
-	"name": "EasyExperience",
-	"script": "EasyExperience.js",
-	"version": "1.1",
-	"previousversions": ["1.04", "1.03", "1.02", "1.01", "1.0", "0.4"],
-<<<<<<< HEAD
-	"description": "# EasyExperience\r\r###### Make awarding XP simple!\r\r### PC vs. NPC: \rThe script determines if a character is a PC or an NPC based on whether or not it is controlled by a  specific player. Characters with no control, or only controlled by 'All Players' are ignored.\r\r### Storing of XP\rThe script will create a character named ExperienceThresholds with a Session XP attribute and an attribute for each level in your system’s progression. This is where the script stores the XP accrued in a session and the thresholds for progressing to the next level respectively\r\r### Commands\rUse !xp followed by one of these commands to call the script:\r*help – Shows the help screen\r*challenge – Add an XP amount to the session tally. This can be a typed in number or passed via an attribute call to a character’s attribute. You can also follow this amount with the number of times you would like it added. You can specify characters to add XP to (in place of the session tally) by adding their character ids on to the end of the command; you must specify a multiplication value in this case and the total xp will be divided evenly among the specified PCs.\r*session – Divides the session xp total by the number of PCs and applies that xp to all PCs\r*config – Select your experience progression system and set PCs to active or MIA.\r**XP Progression options: Pathfinder slow, medium, fast, or Society play, D&D 5e, and custom",
-=======
-	"description": "# EasyExperience\r\r###### Make awarding XP simple!\r\r### PC vs. NPC: \rThe script determines if a character is a PC or an NPC based on whether or not it is controlled by a  specific player. Characters with no control, or only controlled by 'All Players' are ignored.\r\r###Storing of XP\rThe script will create a character named ExperienceThresholds with a Session XP attribute and an attribute for each level in your system’s progression. This is where the script stores the XP accrued in a session and the thresholds for progressing to the next level respectively\r\r###Commands\rUse !xp followed by one of these commands to call the script:\r*help – Shows the help screen\r*challenge – Add an XP amount to the session tally. This can be a typed in number or passed via an attribute call to a character’s attribute. You can also follow this amount with the number of times you would like it added. You can specify characters to add XP to (in place of the session tally) by adding their character ids on to the end of the command; you must specify a multiplication value in this case and the total xp will be divided evenly among the specified PCs.\r*session – Divides the session xp total by the number of PCs and applies that xp to all PCs\r*config – Select your experience progression system and set PCs to active or MIA.\r**XP Progression options: Pathfinder slow, medium, fast, or Society play, D&D 5e, and custom",
->>>>>>> 14ba9f2c
-	"authors": "Scott C.",
-	"roll20userid": "459831",
-	"useroptions": [],
-	"dependencies": [],
-	"modifies": {
-		"state.EASYEXPERIENCE": "read,write",
-		"attribute.id": "read,write",
-		"attribute": "read,write",
-		"character": "read,write"
-	},
-	"conflicts": []
-}
+{
+	"name": "EasyExperience",
+	"script": "EasyExperience.js",
+	"version": "1.1",
+	"previousversions": ["1.04", "1.03", "1.02", "1.01", "1.0", "0.4"],
+	"description": "# EasyExperience\r\r###### Make awarding XP simple!\r\r### PC vs. NPC: \rThe script determines if a character is a PC or an NPC based on whether or not it is controlled by a  specific player. Characters with no control, or only controlled by 'All Players' are ignored.\r\r### Storing of XP\rThe script will create a character named ExperienceThresholds with a Session XP attribute and an attribute for each level in your system’s progression. This is where the script stores the XP accrued in a session and the thresholds for progressing to the next level respectively\r\r### Commands\rUse !xp followed by one of these commands to call the script:\r*help – Shows the help screen\r*challenge – Add an XP amount to the session tally. This can be a typed in number or passed via an attribute call to a character’s attribute. You can also follow this amount with the number of times you would like it added. You can specify characters to add XP to (in place of the session tally) by adding their character ids on to the end of the command; you must specify a multiplication value in this case and the total xp will be divided evenly among the specified PCs.\r*session – Divides the session xp total by the number of PCs and applies that xp to all PCs\r*config – Select your experience progression system and set PCs to active or MIA.\r**XP Progression options: Pathfinder slow, medium, fast, or Society play, D&D 5e, and custom",
+	"description": "# EasyExperience\r\r###### Make awarding XP simple!\r\r### PC vs. NPC: \rThe script determines if a character is a PC or an NPC based on whether or not it is controlled by a  specific player. Characters with no control, or only controlled by 'All Players' are ignored.\r\r### Storing of XP\rThe script will create a character named ExperienceThresholds with a Session XP attribute and an attribute for each level in your system’s progression. This is where the script stores the XP accrued in a session and the thresholds for progressing to the next level respectively\r\r### Commands\rUse !xp followed by one of these commands to call the script:\r*help – Shows the help screen\r*challenge – Add an XP amount to the session tally. This can be a typed in number or passed via an attribute call to a character’s attribute. You can also follow this amount with the number of times you would like it added. You can specify characters to add XP to (in place of the session tally) by adding their character ids on to the end of the command; you must specify a multiplication value in this case and the total xp will be divided evenly among the specified PCs.\r*session – Divides the session xp total by the number of PCs and applies that xp to all PCs\r*config – Select your experience progression system and set PCs to active or MIA.\r**XP Progression options: Pathfinder slow, medium, fast, or Society play, D&D 5e, and custom",
+	"authors": "Scott C.",
+	"roll20userid": "459831",
+	"useroptions": [],
+	"dependencies": [],
+	"modifies": {
+		"state.EASYEXPERIENCE": "read,write",
+		"attribute.id": "read,write",
+		"attribute": "read,write",
+		"character": "read,write"
+	},
+	"conflicts": []
+}