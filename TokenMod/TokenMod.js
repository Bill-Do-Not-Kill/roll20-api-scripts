--- conflicted
+++ resolved
@@ -5,13 +5,8 @@
 var TokenMod = TokenMod || (function() {
     'use strict';
 
-<<<<<<< HEAD
-    var version = '0.8.22',
-        lastUpdate = 1478725753,
-=======
     var version = '0.8.23',
         lastUpdate = 1478805717,
->>>>>>> d02e92ca
         schemaVersion = 0.3,
 
         observers = {
@@ -218,18 +213,12 @@
         },
         findPlayer = function(data){
             checkCache();
-<<<<<<< HEAD
-            return _.reduce(cache,(m,p)=>{
-=======
             let pids=_.reduce(cache,(m,p)=>{
->>>>>>> d02e92ca
                 if(p.id===data || p.userid===data || (-1 !== p.keyHash.indexOf(transforms.keyHash(data)))){
                     m.push(p.id);
                 }
                 return m;
             },[]);
-<<<<<<< HEAD
-=======
             if(!pids.length){
                 let obj=filterObjs((o)=>(o.id===data && _.contains(['character','graphic'],o.get('type'))))[0];
                 if(obj){
@@ -239,7 +228,6 @@
                 }
             }
             return pids;
->>>>>>> d02e92ca
         };
 
         return function(datum){
@@ -753,20 +741,13 @@
 
 		'<div style="padding-left: 10px;padding-right:20px">'+
 			'<b>Player</b>'+
-<<<<<<< HEAD
-			'<p>You can specify Players using one of three methods: Player ID, Roll20 ID Number, Player Name Matching</p>'+
-=======
 			'<p>You can specify Players using one of five methods: Player ID, Roll20 ID Number, Player Name Matching, Token ID, Character ID</p>'+
->>>>>>> d02e92ca
 			'<ul>'+
 				'<li>Player ID is a unique identifier assigned that player in a specific game.  You can only find this id from the API, so this is likely the least useful method.</li>'+
 				'<li>Roll20 ID Number is a unique identifier assigned to a specific player.  You can find it in the URL of their profile page as the number preceeding their name.  This is really useful if you play with the same people all the time, or are cloning the same game with the same players, etc.</li>'+
 				'<li>Player Name Matching is a string that will be matched to the current name of the player in game.  Just like with Characters above, it can be quoted if it has spaces and is case insensitive.  All players that match a given string will be used.</li>'+
-<<<<<<< HEAD
-=======
 				'<li>Token ID will be used to collect the controlledby entries for a token or the associated character if the token represetns one.</li>'+
 				'<li>Character ID will be used to collect the controlledby entries for a character.</li>'+
->>>>>>> d02e92ca
 			'</ul>'+
 			'<p>Note that you can use the special string all to denote the All Players special player.</p>'+
 
@@ -829,8 +810,6 @@
 				'</pre>'+
 			'</div>'+
 
-<<<<<<< HEAD
-=======
 			'<p>When using Token ID or Characte ID methods, it'+ch("'")+'s a good idea to use an explicit operation:</p>'+
 
 			'<div style="padding-left: 10px;padding-right:20px">'+
@@ -839,7 +818,6 @@
 				'</pre>'+
 			'</div>'+
 
->>>>>>> d02e92ca
 			'<p>Quotes will also help with names that have spaces, or with nested other quotes:</p>'+
 
 			'<div style="padding-left: 10px;padding-right:20px">'+
@@ -1603,19 +1581,11 @@
                 if( !playerIsGM(msg.playerid) && !state.TokenMod.playersCanUse_ids ) {
                     ids=[];
                 }
-<<<<<<< HEAD
 
                 if(!ignoreSelected) {
                     ids=_.union(ids,_.pluck(msg.selected,'_id'));
                 }
 
-=======
-
-                if(!ignoreSelected) {
-                    ids=_.union(ids,_.pluck(msg.selected,'_id'));
-                }
-
->>>>>>> d02e92ca
                 if(ids.length){
 					_.chain(ids)
 						.uniq()
@@ -1649,6 +1619,4 @@
 
 	TokenMod.CheckInstall();
 	TokenMod.RegisterEventHandlers();
-});
-
-
+});