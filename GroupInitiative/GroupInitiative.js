// Github:   https://github.com/shdwjk/Roll20API/blob/master/GroupInitiative/GroupInitiative.js
// By:       The Aaron, Arcane Scriptomancer
// Contact:  https://app.roll20.net/users/104025/the-aaron

const GroupInitiative = (() => { // eslint-disable-line no-unused-vars

    const scriptName = "GroupInitiative";
    const version = '0.9.33';
<<<<<<< HEAD
    const lastUpdate = 1588470793;
=======
    const lastUpdate = 1588471465;
>>>>>>> b394cf67
    const schemaVersion = 1.3;

    const isString = (s)=>'string'===typeof s || s instanceof String;
    const isFunction = (f)=>'function'===typeof f;


    let observers = {
        turnOrderChange: []
    };

    const sorters = {
        'None': {
          desc: `No sorting is applied.`,
          func: (to)=>to
        },
        'Ascending': {
          desc: `Sorts the Turn Order from highest to lowest`,
          func: (to) => {
            let last = 0;
            return _.sortBy(to, i => {
                let val=(parseFloat(i.pr));
                val = _.isNaN(val) ? last : val;
                last=val;
                return val;
            });
          }
        },
        'Descending': {
          desc: `Sorts the Turn Order from lowest to highest.`,
          func: (to) => {
            var last=100000;
            return _.sortBy(to,function(i){
                let val=(-(parseFloat(i.pr)));
                val = _.isNaN(val) ? last : val;
                last=val;
                return val;
            });
          }
<<<<<<< HEAD
=======
        }
    };

    const ch = (c) => {
      const entities = {
        '<' : 'lt',
        '>' : 'gt',
		'&' : 'amp',
        "'" : '#39',
        '@' : '#64',
        '{' : '#123',
        '|' : '#124',
        '}' : '#125',
        '[' : '#91',
        ']' : '#93',
        '"' : 'quot',
        '*' : 'ast',
        '/' : 'sol',
        ' ' : 'nbsp'
      };

      if( entities.hasOwnProperty(c) ){
        return `&${entities[c]};`;
      }
      return '';
    };

    const standardConfigs = {
      'dnd5eogl': {
        title: `D${ch('&')}D 5E by Roll20`,
        desc: `This is standard Roll20 provided 5th edition character sheet.  It is the one used by default in most 5th edition Modules and all Official Dungeons and Dragons Modules and Addons.`,
        func: ()=>{
          state[scriptName].bonusStatGroups = [
            [
              {
                "attribute": "initiative_bonus"
              },
              {
                "adjustments": [
                  "tie-breaker"
                ],
                "attribute": "initiative_bonus"
              }
            ]
          ];
          state[scriptName].dieSize = 20;
          state[scriptName].diceCount = 1;
>>>>>>> b394cf67
        }
      },
      'dnd5eshaped2': {
        title: `D${ch('&')}D 5e Shaped Sheet`,
        desc: `This is the high-powered and very customizable Dungeons and Dragons 5e Shaped Sheet.  You'll know you're using it because you had to manually install it (probably) and it has a nice heart shaped hit-point box.  This is not the default sheet for DnD Modules on Roll20, if you aren't sure if you're using this sheet, you aren't.`,
        func: ()=>{
          state[scriptName].bonusStatGroups = [
            [
              {
                "attribute": "initiative_formula"
              }
            ]
          ];
          state[scriptName].dieSize = 20;
          state[scriptName].diceCount = 0;
        }
      }
    };

    const ch = (c) => {
      const entities = {
        '<' : 'lt',
        '>' : 'gt',
        "'" : '#39',
        '@' : '#64',
        '{' : '#123',
          '|' : '#124',
          '}' : '#125',
          '[' : '#91',
            ']' : '#93',
            '"' : 'quot',
            '*' : 'ast',
            '/' : 'sol',
            ' ' : 'nbsp'
      };

      if( entities.hasOwnProperty(c) ){
        return `&${entities[c]};`;
      }
      return '';
    };

    const standardConfigs = {
      'dnd5eogl': {
        title: `D${ch('&')}D 5E by Roll20`,
        desc: `This is standard Roll20 provided 5th edition character sheet.  It is the one used by default in most 5th edition Modules and all Official Dungeons and Dragons Modules and Addons.`,
        func: ()=>{
          state[scriptName].bonusStatGroups = [
            [
              {
                "attribute": "initiative_bonus"
              },
              {
                "adjustments": [
                  "tie-breaker"
                ],
                "attribute": "initiative_bonus"
              }
            ]
          ];
          state[scriptName].dieSize = 20;
          state[scriptName].diceCount = 1;
        }
      },
      'dnd5eshaped2': {
        title: `D${ch('&')}D 5e Shaped Sheet`,
        desc: `This is the high-powered and very customizable Dungeons and Dragons 5e Shaped Sheet.  You'll know you're using it because you had to manually install it (probably) and it has a nice heart shaped hit-point box.  This is not the default sheet for DnD Modules on Roll20, if you aren't sure if you're using this sheet, you aren't.`,
        func: ()=>{
          state[scriptName].bonusStatGroups = [
            [
              {
                "attribute": "initiative_formula"
              }
            ]
          ];
          state[scriptName].dieSize = 20;
          state[scriptName].diceCount = 0;
        }
      }
    };


    const HE = (() => {
        const esRE = (s) => s.replace(/(\\|\/|\[|\]|\(|\)|\{|\}|\?|\+|\*|\||\.|\^|\$)/g,'\\$1');
        const e = (s) => `&${s};`;
        const entities = {
            '<' : e('lt'),
            '>' : e('gt'),
            "'" : e('#39'),
            '@' : e('#64'),
            '{' : e('#123'),
            '|' : e('#124'),
            '}' : e('#125'),
            '[' : e('#91'),
            ']' : e('#93'),
            '"' : e('quot')
        };
        const re = new RegExp(`(${Object.keys(entities).map(esRE).join('|')})`,'g');
        return (s) => s.replace(re, (c) => (entities[c] || c) );
    })();


    const observeTurnOrderChange = function(handler){
        if(handler && _.isFunction(handler)){
            observers.turnOrderChange.push(handler);
        }
    };

    const notifyObservers = function(event,obj,prev){
        _.each(observers[event],function(handler){
            handler(obj,prev);
        });
    };

    const formatDieRoll = function(rollData) {
        var critFail = _.reduce(rollData.rolls,function(m,r){
                    return m || _.contains(r.rolls,1);
                },false),
            critSuccess = _.reduce(rollData.rolls,function(m,r){
                    return m || _.contains(r.rolls,r.sides);
                },false),
            highlight = ( (critFail && critSuccess) ?
                '#4A57ED' :
                ( critFail ?
                    '#B31515' :
                    ( critSuccess ?
                        '#3FB315' :
                        '#FEF68E'
                    )
                )
            ),
            dicePart = _.reduce(rollData.rolls, function(m,r){
                _.reduce(r.rolls,function(dm,dr){
                    var dielight=( 1 === dr ?
                        '#ff0000' :
                            ( r.sides === dr ?
                                '#00ff00' :
                                'white'
                            )
                        );
                    dm.push('<span style="font-weight:bold;color:'+dielight+';">'+dr+'</span>');
                    return dm;
                },m);
                return m;
            },[]).join(' + ');

        return '<span class="inlinerollresult showtip tipsy" style="min-width:1em;display: inline-block; border: 2px solid '+
            highlight+
            '; background-color: #FEF68E;color: #404040; font-weight:bold;padding: 0px 3px;cursor: help"'+
            ' title="'+
            HE(HE(
                '<span style="color:white;">'+
                    dicePart+' [init] '+
                    (rollData.bonus>=0 ? '+' :'-')+' <span style="font-weight:bold;">'+Math.abs(rollData.bonus)+'</span> [bonus]'+
                '</span>'
            ))+'">'+
                rollData.total+
            '</span>';
    };

    const buildAnnounceGroups = function(l) {
        var groupColors = {
            npc: '#eef',
            character: '#efe',
            gmlayer: '#aaa'
        };
        return _.reduce(l,function(m,s){
            var type= ('gmlayer' === s.token.get('layer') ?
                'gmlayer' : (
                    (s.character && _.filter(s.character.get('controlledby').split(/,/),function(c){ 
                        return 'all' === c || ('' !== c && !playerIsGM(c) );
                    }).length>0) || false ?
                        'character' :
                        'npc'
                ));
            if('graphic'!==s.token.get('type') || 'token' !==s.token.get('subtype')) {
                return m;
            }
            m[type].push('<div style="float: left;display: inline-block;border: 1px solid #888;border-radius:5px; padding: 1px 3px;background-color:'+groupColors[type]+';">'+
                '<div style="font-weight:bold; font-size: 1.3em;">'+
                    '<img src="'+(s.token && s.token.get('imgsrc'))+'" style="height: 2.5em;float:left;margin-right:2px;">'+
                    ((s.token && s.token.get('name')) || (s.character && s.character.get('name')) || '(Creature)')+
                '</div>'+
                '<div>'+
                    formatDieRoll(s.rollResults)+
                '</div>'+
                '<div style="clear: both;"></div>'+
            '</div>');
            return m;
        },{npc:[],character:[],gmlayer:[]});
    };

    const announcers = {
        'None': {
          desc: `Shows nothing in chat when a roll is made.`,
          func: () => {}
        },
        'Hidden': {
          desc: `Whispers all rolls to the GM, regardless of who controls the tokens.`,
          func: (l) => {
            let groups = buildAnnounceGroups(l);
            if(groups.npc.length || groups.character.length || groups.gmlayer.length){
                sendChat(scriptName,'/w gm '+
                    '<div>'+
                        groups.character.join('')+
                        groups.npc.join('')+
                        groups.gmlayer.join('')+
                        '<div style="clear:both;"></div>'+
                    '</div>');
            }
          }
        },
        'Partial': {
          desc: `Character rolls are shown in chat (Player controlled tokens), all others are whispered to the GM.`,
          func: (l) => {
            let groups = buildAnnounceGroups(l);
            if(groups.character.length){
                sendChat(scriptName,'/direct '+
                    '<div>'+
                        groups.character.join('')+
                        '<div style="clear:both;"></div>'+
                    '</div>');
            }
            if(groups.npc.length || groups.gmlayer.length){
                sendChat(scriptName,'/w gm '+
                    '<div>'+
                        groups.npc.join('')+
                        groups.gmlayer.join('')+
                        '<div style="clear:both;"></div>'+
                    '</div>');
            }
          }
        },
        'Visible': {
          desc: `Rolls for tokens on the Objects Layer are shown to all in chat.  Tokens on the GM Layer have their rolls whispered to the GM. `,
          func: (l) => {
            let groups=buildAnnounceGroups(l);
            if(groups.npc.length || groups.character.length){
                sendChat(scriptName,'/direct '+
                    '<div>'+
                        groups.character.join('')+
                        groups.npc.join('')+
                        '<div style="clear:both;"></div>'+
                    '</div>');
            }
            if(groups.gmlayer.length){
                sendChat(scriptName,'/w gm '+
                    '<div>'+
                        groups.gmlayer.join('')+
                        '<div style="clear:both;"></div>'+
                    '</div>');
            }
        }
      }
    };

    const adjustments = {
        STAT: 'stat',
        TOKEN: 'token'
    };

    const statAdjustments = {
        'stat-dnd': {
            type: adjustments.STAT,
            func: function(v) {
                return 'floor((('+v+')-10)/2)';
            },
            desc: 'Calculates the bonus as if the value were a DnD Stat.'
        },
        'negative': {
            type: adjustments.STAT,
            func: function(v) {
                return '(-1*('+v+'))';
            },
            desc: 'Returns the negative version of the stat'
        },
        'bare': {
            type: adjustments.STAT,
            func: function(v) {
                return v;
            },
            desc: 'No Adjustment.'
        },
        'floor': {
            type: adjustments.STAT,
            func: function(v) {
                return 'floor('+v+')';
            },
            desc: 'Rounds down to the nearest integer.'
        },
        'tie-breaker': {
            type: adjustments.STAT,
            func: function(v) {
                return '(0.01*('+v+'))';
            },
            desc: 'Adds the accompanying attribute as a decimal (0.01)'
        },
        'ceiling': {
            type: adjustments.STAT,
            func: function(v) {
                return 'ceil('+v+')';
            },
            desc: 'Rounds up to the nearest integer.'
        },
        'token_bar': {
            type: adjustments.TOKEN,
            func: function(t,idx) {
                return parseFloat(t.get(`bar${idx}_value`))||0;
            },
            desc: 'Takes the bonus from the numbered bar on the token. Use 1, 2, or 3.  Defaults to 0 in the absense of a number.'
        },
        'token_bar_max': {
            type: adjustments.TOKEN,
            func: function(t,idx) {
                return parseFloat(t.get(`bar${idx}_max`))||0;
            },
            desc: 'Takes the bonus from the max value of the numbered bar on the token. Use 1, 2, or 3.  Defaults to 0 in the absense of a number.'
        },
        'token_aura': {
            type: adjustments.TOKEN,
            func: function(t,idx) {
                return parseFloat(t.get(`aura${idx}_radius`))||0;
            },
            desc: 'Takes the bonus from the radius of the token aura. Use 1 or 2.  Defaults to 0 in the absense of a number.'
        }

    };

    const buildInitDiceExpression = function(s){
        var stat=(''!== state[scriptName].config.diceCountAttribute && s.character && getAttrByName(s.character.id, state[scriptName].config.diceCountAttribute, 'current'));
        if(stat ) {
            stat = (_.isString(stat) ? stat : stat+'');
            if('0' !== stat) {
                stat = stat.replace(/@\{([^|]*?|[^|]*?\|max|[^|]*?\|current)\}/g, '@{'+(s.character.get('name'))+'|$1}');
                return '('+stat+')d'+state[scriptName].config.dieSize;
            }
        } 
        return state[scriptName].config.diceCount+'d'+state[scriptName].config.dieSize+state[scriptName].config.diceMod;
    };

    const rollers = {
        'Individual-Roll': {
            mutator: function(l){
                return l;
            },
            func: function(s){
                return buildInitDiceExpression(s);
            },
            desc: 'Sets the initiative individually for each member of the group.'
        },
        'Least-All-Roll':{
            mutator: function(l){
                var min=_.reduce(l,function(m,r){
                    if(!m || (r.total < m.total)) {
                        return r;
                    } 
                    return m;
                },false);
                return _.times(l.length, function(){
                    return min;
                });
            },
            func: function(s){
                return buildInitDiceExpression(s);
            },
            desc: 'Sets the initiative to the lowest of all initiatives rolled for the group.'
        },
        'Mean-All-Roll':{
            mutator: function(l){
                var mean = l[Math.round((l.length/2)-0.5)];
                return _.times(l.length, function(){
                    return mean;
                });
            },
            func: function(s){
                return buildInitDiceExpression(s);
            },
            desc: 'Sets the initiative to the mean (average) of all initiatives rolled for the group.'
        },
        'Constant-By-Stat': {
            mutator: function(l){
                return l;
            },
            func: function(){
                return '0';
            },
            desc: 'Sets the initiative individually for each member of the group to their bonus with no roll.'
        }
    };

    const assureHelpHandout = (create = false) => {
        const helpIcon = "https://s3.amazonaws.com/files.d20.io/images/127392204/tAiDP73rpSKQobEYm5QZUw/thumb.png?15878425385";

        // find handout
        let props = {type:'handout', name:`Help: ${scriptName}`};
        let hh = findObjs(props)[0];
        if(!hh) {
            hh = createObj('handout',Object.assign(props, {avatar: helpIcon}));
            create = true;
        }
        if(create || version !== state[scriptName].lastHelpVersion){
            hh.set({
                notes: helpParts.helpDoc({who:'handout',playerid:'handout'})
            });
            state[scriptName].lastHelpVersion = version;
            log('  > Updating Help Handout to v'+version+' <');
        }
    };

    const checkForNoConfig = () => {
      if(state[scriptName].config.checkForNoConfig && (0 === state[scriptName].bonusStatGroups.length)){
        setTimeout(()=>{
          sendChat(scriptName,`/w gm ${helpParts.helpNoConfig()}`);
        },1000);
      }
    };

    const checkInstall = function() {    
        log(`-=> ${scriptName} v${version} <=-  [${new Date(lastUpdate*1000)}]`);

        if( ! _.has(state,scriptName) || state[scriptName].version !== schemaVersion) {
            log('  > Updating Schema to v'+schemaVersion+' <');
            switch(state[scriptName] && state[scriptName].version) {
                case 0.5:
                    state[scriptName].replaceRoll = false;
                    /* break; // intentional dropthrough */ /* falls through */

                case 0.6:
                    state[scriptName].config = {
                        rollType: state[scriptName].rollType,
                        replaceRoll: state[scriptName].replaceRoll,
                        dieSize: 20,
                        autoOpenInit: true,
                        sortOption: 'Descending'
                    };
                    delete state[scriptName].replaceRoll;
                    delete state[scriptName].rollType;
                    /* break; // intentional dropthrough */ /* falls through */

                case 0.7:
                    state[scriptName].config.announcer = 'Partial';
                    /* break; // intentional dropthrough */ /* falls through */

                case 0.8:
                    state[scriptName].config.diceCount = 1;
                    state[scriptName].config.maxDecimal = 2;
                    /* break; // intentional dropthrough */ /* falls through */
                    
                case 0.9:
                    state[scriptName].config.diceCountAttribute = '';
                    /* break; // intentional dropthrough */ /* falls through */

                case 0.10:
                    if(_.has(state[scriptName].config,'dieCountAttribute')){
                        delete state[scriptName].config.dieCountAttribute;
                        state[scriptName].config.diceCountAttribute = '';
                    }
                    if(_.has(state[scriptName].config,'dieCount')){
                        delete state[scriptName].config.dieCount;
                        state[scriptName].config.diceCount = 1;
                    }
                    /* break; // intentional dropthrough */ /* falls through */

                case 1.0:
                    state[scriptName].savedTurnOrders =[];
                    /* break; // intentional dropthrough */ /* falls through */

                case 1.1:
                    state[scriptName].config.diceMod='';
                    /* break; // intentional dropthrough */ /* falls through */

                case 1.2:
                    state[scriptName].lastHelpVersion=version;
                    state[scriptName].config.checkForNoConfig = true;
                    /* break; // intentional dropthrough */ /* falls through */

                case 'UpdateSchemaVersion':
                    state[scriptName].version = schemaVersion;
                    break;

                default:
                    state[scriptName] = {
                        version: schemaVersion,
                        lastHelpVersion: version,
                        bonusStatGroups: [],
                        savedTurnOrders: [],
                        config: {
                            rollType: 'Individual-Roll',
                            replaceRoll: false,
                            dieSize: 20,
                            diceCount: 1,
                            maxDecimal: 2,
                            diceCountAttribute: '',
                            diceMod: '',
                            checkForNoConfig: true,
                            autoOpenInit: true,
                            sortOption: 'Descending',
                            announcer: 'Partial'
                        }
                    };
                    break;
            }
        }
        assureHelpHandout();
        checkForNoConfig();
    };



const _h = {
	outer: (...o) => `<div style="border: 1px solid black; background-color: white; padding: 3px 3px;">${o.join(' ')}</div>`,
	title: (t,v) => `<div style="font-weight: bold; border-bottom: 1px solid black;font-size: 130%;">${t} v${v}</div>`,
	subhead: (...o) => `<b>${o.join(' ')}</b>`,
	minorhead: (...o) => `<u>${o.join(' ')}</u>`,
	optional: (...o) => `${ch('[')}${o.join(` ${ch('|')} `)}${ch(']')}`,
	required: (...o) => `${ch('<')}${o.join(` ${ch('|')} `)}${ch('>')}`,
	header: (...o) => `<div style="padding-left:10px;margin-bottom:3px;">${o.join(' ')}</div>`,
	section: (s,...o) => `${_h.subhead(s)}${_h.inset(...o)}`,
	paragraph: (...o) => `<p>${o.join(' ')}</p>`,
	items: (o) => o.map(i=>`<li>${i}</li>`).join(''),
	ol: (...o) => `<ol>${_h.items(o)}</ol>`,
	ul: (...o) => `<ul>${_h.items(o)}</ul>`,
	grid: (...o) => `<div style="padding: 12px 0;">${o.join('')}<div style="clear:both;"></div></div>`,
	cell: (o) =>  `<div style="width: 130px; padding: 0 3px; float: left;">${o}</div>`,
	inset: (...o) => `<div style="padding-left: 10px;padding-right:20px">${o.join(' ')}</div>`,
	join: (...o) => o.join(' '),
	pre: (...o) =>`<div style="border:1px solid #e1e1e8;border-radius:4px;padding:8.5px;margin-bottom:9px;font-size:12px;white-space:normal;word-break:normal;word-wrap:normal;background-color:#f7f7f9;font-family:monospace;overflow:auto;">${o.join(' ')}</div>`,
	preformatted: (...o) =>_h.pre(o.join('<br>').replace(/\s/g,ch(' '))),
	code: (...o) => `<code>${o.join(' ')}</code>`,
	attr: {
		bare: (o)=>`${ch('@')}${ch('{')}${o}${ch('}')}`,
		selected: (o)=>`${ch('@')}${ch('{')}selected${ch('|')}${o}${ch('}')}`,
		target: (o)=>`${ch('@')}${ch('{')}target${ch('|')}${o}${ch('}')}`,
		char: (o,c)=>`${ch('@')}${ch('{')}${c||'CHARACTER NAME'}${ch('|')}${o}${ch('}')}`
	},
	bold: (...o) => `<b>${o.join(' ')}</b>`,
	italic: (...o) => `<i>${o.join(' ')}</i>`,
	font: {
		command: (...o)=>`<b><span style="font-family:serif;">${o.join(' ')}</span></b>`
	},
  ui : {
    float: (t) => `<div style="display:inline-block;float:right">${t}</div>`,
    clear: () => `<div style="clear:both;"></div>`,
    bubble: (label) => `<span style="display:inline-block;border:1px solid #999; border-radius: 1em; padding: .1em 1em; font-weight:bold; background-color: #009688;color:white">${label}</span>`,
    button: (label,link) => `<a href="${link}">${label}</a>`
  }
};




    const helpParts = {
        helpBody: (context) => _h.join(
                _h.header(
                    _h.paragraph(
                        `Rolls initiative for the selected tokens and adds them to the Turn Order if they don${ch("'")}t have a turn yet.`
                    ),
                    _h.paragraph(
                        `The calculation of initiative is handled by the combination of Roller (See ${_h.bold("Roller Options")} below) and a Bonus.  The Bonus is determined based on an ordered list of Stat Groups (See ${_h.bold("Bonus Stat Groups")} below).  Stat Groups are evaluated in order.  The bonus computed by the first Stat Group for which all attributes exist and have a numeric value is used.  This allows you to have several Stat Groups that apply to different types of characters.  In practice you will probably only have one, but more are there if you need them.`
                    )
                ),
                helpParts.commands(context)
            ),
        rollingCommands: (/*context*/) => _h.section('Commands for Rolling',
            _h.paragraph(`GroupInitiative's primary role is rolling initiative.  It has many options for performing the roll, most of which operate on the selected tokens.`),
            _h.inset(
              _h.font.command(
                `!group-init`
              ),
              _h.paragraph(
                `This command uses the configured Roller to dtermine the initiative order for all the selected tokens.`
              ),
              _h.font.command(
                `!group-init`,
                `--bonus`,
                _h.required('bonus')
              ),
              _h.paragraph(
                `This command is just line the bare !group-init roll, but will add the supplied bonus to all rolls.  The bonus can be from an inline roll.`
              ),
              _h.font.command(
                `!group-init`,
                `--reroll`,
                _h.optional('bonus')
              ),
              _h.paragraph(
                `This command rerolls all of the tokens currently in the turn order as if they were selected when you executed !group-init.  An optional bonus can be supplied, which can be the result of an inline roll.`
              ),
              _h.font.command(
                `!group-init`,
                `--ids`,
                _h.optional('...')
              ),
              _h.paragraph(
                `This command uses the configured Roller to determine the initiative order for all tokens whose ids are specified.`
              ),

              _h.font.command(
                `!group-init`,
                `--adjust`,
                _h.required('adjustment'),
                _h.optional('minimum')
              ),
              _h.paragraph(
                `Applies an adjustment to all the current Turn Order tokens (Custom entries ignored).  The required adjustment value will be applied to the current value of all Turn Order entries.  The optional minium value will be used if the value after adjustiment is lower, which can end up raising Turn Order values even if they were already lower.`
              ),
              _h.font.command(
                `!group-init`,
                `--adjust-current`,
                _h.required('adjustment'),
                _h.optional('minimum')
              ),
              _h.paragraph(
                `This is identical to --adjust, save that it is only applied to the top entry in the Turn Order.`
              )
            )
          ),
        helpCommands: (/*context*/) => _h.section('Help and Configuration',
            _h.paragraph(
              `All of these commands are documented in the build in help.  Additionally, there are many configuration options that can only be accessed there.`
            ),
            _h.inset(
              _h.font.command(
                `!group-init`,
                `--help`
              ),
              _h.paragraph(`This command displays the help and configuration options.`)
            )
          ),

        buildStatAdjustmentRows: ( /* context */) => _h.ul(
            ...Object.keys(statAdjustments).map(k=>`${_h.bold(k)} -- ${statAdjustments[k].desc}`)
          ),

        showStandardConfigOptions: ( /* context */ ) => _h.ul(
            ...Object.keys(standardConfigs).map(c=>_h.join(
              _h.ui.float(_h.ui.button(`Apply Config`,`!group-init-config --apply-standard-config|${c}`)),
              _h.subhead(standardConfigs[c].title),
              _h.paragraph(`${standardConfigs[c].desc}${_h.ui.clear()}`)
            ))
          ),

        statGroupCommands: (/*context*/) => _h.section('Commands for Stat Groups',
            _h.paragraph(
              `Stat Groups are the method through which GroupInitiative knows what to do to create the initiative value for a token.  Generally, they will be some combination of attributes and adjustments to look up on each token and character.`
            ),
            _h.inset(
              _h.font.command(
                `!group-init`,
                `--add-group --${_h.required('adjustment')} ${_h.optional('arguments')}`,
                _h.optional(
                  `--add-group --${_h.required('adjustment')} ${_h.optional('arguments')}`,
                  `...`
                )
              ),
              _h.paragraph(
                `Adds a new Bonus Stat Group to the end of the list.  Each adjustment operation can be followed by another adjustment operation, but eventually must end in an attriute name.  Adjustment operations are applied to the result of the adjustment operations that follow them.`
              ),
              _h.minorhead('Available Stat Adjustment Options:'),
              helpParts.buildStatAdjustmentRows(),

              _h.font.command(
                  `!group-init`,
                  `--promote`,
                  _h.required('index')
              ),
              _h.paragraph(
                  `This command increases the importants of the Bonus Stat Group at the supplied index.`
              ),
              _h.font.command(
                  `!group-init`,
                  `--del-group`,
                  _h.required('index')
              ),
              _h.paragraph(
                  `This command removes the Bonus Stat Group at the supplied index.`
              )
            )
          ),
        stackCommands: (/*context*/) => _h.section('Commands for Stacks of Initiative',
            _h.paragraph(
              `GroupInitiative provides a system called ${_h.bold('Stacks')} which lets you store collections of prerolled initiative values and combine or cycle them as desired.`
            ),
            _h.inset(
              _h.font.command(
                  `!group-init`,
                  `--stack`,
                  _h.optional('operation'),
                  _h.optional('label')
              ),
              _h.inset(
                _h.minorhead('Available Operations:'),
                _h.ul(
                  `${_h.bold('list')} -- Displays the stack of saved Turn Orders. (default)`,
                  `${_h.bold('clear')} -- Clears the stack of saved Turn Orders.`,
                  `${_h.bold(`copy${ch('|')}dup ${ch('[')}label${ch(']')}`)} -- Adds a copy of the current Turn Order to the stack.`,
                  `${_h.bold(`push ${ch('[')}label${ch(']')}`)} -- Adds a copy of the current Turn Order to the stack and clears the Turn Order.  Anything after the command will be used as a label for the entry.`,
                  `${_h.bold('pop')} -- Replaces the current Turn Order with the last entry in the stack removing it from the stack.`,
                  `${_h.bold('apply')} -- Replaces the current Turn Order with the last entry in the stack leaving it on the stack.`,
                  `${_h.bold(`swap ${ch('[')}label${ch(']')}`)} -- Swaps the current Turn Order with the last entry in the stack.  Anything after the command will be used as a label for the entry placed in the stack.`,
                  `${_h.bold(`tswap${ch('|')}tail-swap ${ch('[')}label${ch(']')}`)} -- Swaps the current Turn Order with the first entry in the stack.  Anything after the command will be used as a label for the entry placed in the stack.`,
                  `${_h.bold('merge')} -- Removes the last entry in the stack and adds it to the current Turn Order and sorts the new Turn Order with the configured sort method.`,
                  `${_h.bold(`apply-merge${ch('|')}amerge`)} -- Merges the last entry in the stack with the current Turn Order and sorts the new Turn Order with the configured sort method, leaving the stack unchanged.`,
                  `${_h.bold(`rotate${ch('|')}rot ${ch('[')}label${ch(']')}`)} -- Pushes the current Turn Order onto the end of the stack and restores the first entry from the stack to the Turn Order.  Anything after the command will be used as a label for the entry placed in the stack.`,
                  `${_h.bold(`reverse-rotate${ch('|')}rrot ${ch('[')}label${ch(']')}`)} -- Pushes the current Turn Order onto the beginning of the stack and restores the last entry from the stack to the Turn Order.  Anything after the command will be used as a label for the entry placed in the stack.`
                )
              )
            )
          ),
        turnOrderCommands: (/*context*/) => _h.section('Commands for Turn Order Management',
            _h.paragraph(
              `The Turn Order is an integral part of initiative, so GroupInitiative provides soem methodes for manipulating it.`
            ),
            _h.inset(
              _h.font.command(
                  `!group-init`,
                  `--toggle-turnorder`
              ),
              _h.paragraph(
                `Opens or closes the Turn Order window.`
              ),
              _h.font.command(
                  `!group-init`,
                  `--sort`
              ),
              _h.paragraph(
                `Applies the configured sort operation to the current Turn Order.`
              ),
              _h.font.command(
                  `!group-init`,
                  `--clear`
              ),
              _h.paragraph(
                `Removes all tokens from the Turn Order.  If Auto Open Init is enabled it will also close the Turn Order box.`
              ))
          ),
        commands: (context) => _h.join(
            _h.subhead('Commands'),
            helpParts.rollingCommands(context),
            helpParts.helpCommands(context),
            helpParts.statGroupCommands(context),
            helpParts.turnOrderCommands(context),
            helpParts.stackCommands(context)
          ),

          rollerConfig: (/*context*/) => _h.section('Roller Options',
            _h.paragraph(
              `The Roller determines how token rolls are performed for groups of tokens.`
            ),
            _h.inset(
              _h.ul(
                ...Object.keys(rollers).map(r=>`${_h.ui.float(
                  ( r === state[scriptName].config.rollType)
                  ? _h.ui.bubble(_h.bold('Selected'))
                  : _h.ui.button(`Use ${r}`,`!group-init-config --set-roller|${r}`)
                )}${_h.bold(r)} -- ${rollers[r].desc}${_h.ui.clear()}` )
              )
            )
          ),

          sortOptionsConfig: ( /* context */ ) => _h.section('Sorter Options',
            _h.paragraph(
              `Sorting adjusts the order of entries in the Turn Order when the Sort command is issued.`
            ),
            _h.inset(
              _h.ul(
                ...Object.keys(sorters).map(s=>`${_h.ui.float(
                  (s === state[scriptName].config.sortOption)
                  ? _h.ui.bubble(_h.bold('Selected'))
                  : _h.ui.button(`Use ${s}`,`!group-init-config --sort-option|${s}}`)
                )}${_h.bold(s)} -- ${sorters[s].desc}${_h.ui.clear()}`)
              )
            )
          ),

          dieSizeConfig: ( /* context */ ) => _h.section('Initiative Die Size',
            _h.paragraph(
              `The Initiative Die sets the size of the die that GroupInitiative will roll for each initiative value.`
            ),
            _h.inset(
              _h.paragraph(`${_h.ui.float(_h.ui.button('Set Die Size', `!group-init-config --set-die-size|?{Number of sides the initiative die has:|${state[scriptName].config.dieSize}}`))}Initiative Die Size is currently set to ${_h.bold(state[scriptName].config.dieSize)}. ${_h.ui.clear()}`)
            )
          ),
          diceCountConfig: ( /* context */ ) => _h.section('Initiative Dice Count',
            _h.paragraph(
              `The Initiative Dice Count sets the number of dice GroupInitiative will roll for each initiative value.  You can set this number to 0 to prevent any dice from being rolled.`
            ),
            _h.inset(
              _h.paragraph(`${_h.ui.float(_h.ui.button('Set Dice Count', `!group-init-config --set-dice-count|?{Number of initiative dice to roll:|${state[scriptName].config.diceCount}}`))}Initiative Dice Count is currently set to ${_h.bold(state[scriptName].config.diceCount)}. ${_h.ui.clear()}`)
            )
          ),
          diceCountAttributeConfig: ( /* context */ ) => _h.section('Dice Count Attribute',
            _h.paragraph(
              `If this attribute is set, it will be used to determine the number of dice to roll for each initiatitve value.  If the value is not set, or not a valid number, the Intiative Dice Count is used instead.`
            ),
            _h.inset(
              _h.paragraph(`${_h.ui.float(_h.ui.button('Set Attribute', `!group-init-config --set-dice-count-attribute|?{Attribute to use for number of initiative dice to roll (Blank to disable):|${state[scriptName].config.diceCountAttribute}}`))}Dice Count Attribute is currently set to ${_h.bold((state[scriptName].config.diceCountAttribute.length ? state[scriptName].config.diceCountAttribute : 'DISABLED'))}. ${_h.ui.clear()}`)
            )
          ),
          diceModConfig: ( /* context */ ) => _h.section('Dice Modifier String',
            _h.paragraph(
              `The Dice Modifier String is appended to the roll made by GroupInitiative for each Initiative.  It can be used for rerolling 1s or dropping the lower roll, etc.`
            ),
            _h.inset(
              _h.paragraph(`${_h.ui.float(_h.ui.button('Set Dice Modifiers', `!group-init-config --set-dice-mod|?{Dice Modifiers to be appended to roll (Blank to disable):|${state[scriptName].config.diceMod}}`))}Dice Modifier String is currently set to ${_h.bold((state[scriptName].config.diceMod.length ? state[scriptName].config.diceMod : 'DISABLED'))}. ${_h.ui.clear()}`)
            )
          ),
          maxDecimalConfig: ( /* context */ ) => _h.section('Maximum Decimal Places',
            _h.paragraph(
              `This is the Maximum number of decimal places to show in the Initiative when Tie-Breakers are rolled.`
            ),
            _h.inset(
              _h.paragraph(`${_h.ui.float(_h.ui.button('Set Max Decimal', `!group-init-config --set-max-decimal|?{Maximum number of decimal places:|${state[scriptName].config.maxDecimal}}`))}Maximum Decimal Places is currently set to ${_h.bold(state[scriptName].config.maxDecimal)}. ${_h.ui.clear()}`)
            )
          ),
          autoOpenInitConfig: ( /* context */ ) => _h.section('Auto Open Turn Order',
            _h.paragraph(
              `This option causes GroupInitiative to open the Turn Order whenever it makes an initiative roll.`
            ),
            _h.inset(
              _h.paragraph(`${_h.ui.float(_h.ui.button((state[scriptName].config.autoOpenInit ? 'Disable' : 'Enable'), `!group-init-config --toggle-auto-open-init`))}Auto Open Turn Order is currently ${_h.bold( (state[scriptName].config.autoOpenInit ? 'On' : 'Off') )}. ${_h.ui.clear()}`)
            )
          ),
          replaceRollConfig: ( /* context */ ) => _h.section('Replace Roll',
            _h.paragraph(
              `This option causes GroupInitiative to replace a roll in the Turn Order if a token is already present there when it makes a roll for it.  Otherwise, the token is ignored and the current roll is retained.`
            ),
            _h.inset(
              _h.paragraph(`${_h.ui.float(_h.ui.button((state[scriptName].config.replaceRoll ? 'Disable' : 'Enable'), `!group-init-config --toggle-replace-roll`))}Replace Roll is currently ${_h.bold( (state[scriptName].config.replaceRoll ? 'On' : 'Off') )}. ${_h.ui.clear()}`)
            )
          ),
          checkForNoConfigConfig: ( /* context */ ) => _h.section('Check For No Configuration',
            _h.paragraph(
              `This option causes GroupInitiative to prompt with standard configuration options when it starts up and there are no Stat Groups.  You can suppress it by turning it off, in the case that your game is just dice and you don't need Stat Groups.`
            ),
            _h.inset(
              _h.paragraph(`${_h.ui.float(_h.ui.button((state[scriptName].config.checkForNoConfig ? 'Disable' : 'Enable'), `!group-init-config --toggle-check-for-no-config`))}No Configuration Checking is currently ${_h.bold( (state[scriptName].config.checkForNoConfig ? 'On' : 'Off') )}. ${_h.ui.clear()}`)
            )
          ),
          announcerConfig: (/*context*/) => _h.section('Announcer Options',
            _h.paragraph(
              `The Announcer controls what is shown in chat when a roll is performed.`
            ),
            _h.inset(
              _h.ul(
                ...Object.keys(announcers).map(a=>`${_h.ui.float(
                  (a === state[scriptName].config.announcer)
                  ? _h.ui.bubble(_h.bold('Selected'))
                  : _h.ui.button(`Use ${a}`,`!group-init-config --set-announcer|${a}`)
                )}${_h.bold(a)} -- ${announcers[a].desc}${_h.ui.clear()}` )
              )
            )
          ),
          standardConfig: (context) => _h.join(
            _h.subhead('Configuration'),
            _h.paragraph(
              `Standard Configurations give you some quick options for certain character sheets.  If you${ch("'")}re using one of these sheets in a pretty standard game, look no further than one of these options.`
            ),
            _h.inset(
              _h.minorhead('Available Standard Configuration Options:'),
              helpParts.showStandardConfigOptions(context)
            )
          ),

          showBonusStatGroupsConfig: (/*context*/) => _h.section('Bonus Stat Groups',
            _h.inset(
              _h.ol(
                ...state[scriptName].bonusStatGroups.map((a,n)=>`${
                    _h.ui.float(_h.ui.button(`+`,`!group-init --promote ${n+1}`))
                  }${
                    _h.ui.float(_h.ui.button(`X`,`!group-init --del-group ${n+1}`))
                  }${
                    a.map(e=>_h.ui.bubble((e.adjustments||[]).reduce((m,adj)=>`${adj}( ${m} )`,`${e.attribute}|${e.type||'current'}`))).join(' + ')
                  }${_h.ui.clear()}` )
              )
            )
          ),

        configuration: (context) => _h.join(
            _h.subhead('Configuration'),
            _h.inset(
              helpParts.rollerConfig(context),
              helpParts.sortOptionsConfig(context),
              helpParts.dieSizeConfig(context),
              helpParts.diceCountConfig(context),
              helpParts.diceCountAttributeConfig(context),
              helpParts.diceModConfig(context),
              helpParts.maxDecimalConfig(context),
              helpParts.autoOpenInitConfig(context),
              helpParts.replaceRollConfig(context),
              helpParts.checkForNoConfigConfig(context),
              helpParts.announcerConfig(context),
              helpParts.showBonusStatGroupsConfig(context)
            )
          ),

        helpDoc: (context) => _h.join(
                _h.title(scriptName, version),
                helpParts.helpBody(context)
            ),

        helpChat: (context) => _h.outer(
                _h.title(scriptName, version),
                helpParts.helpBody(context),
                helpParts.standardConfig(context),
                helpParts.configuration(context)
            ),

        helpNoConfig: (context) => _h.outer(
          _h.title(scriptName, version),
          _h.paragraph(`You do not have any Bonus Stat Groups configured right now.  Usually that means this is the first time you have used GroupInitiative. If you would like, you can try one of the Standard Configurations below to configure GroupInitiative for some popular character sheets.  If you want to configure a different sheet or without a sheet at all, see the extensive ${_h.ui.button('Online Help',`!group-init --help`)}.  If you do not want to see this message again, you can ${_h.ui.button('Hide it',`!group-init-config --toggle-check-for-no-config`)}.`),
          _h.inset(
            _h.minorhead('Available Standard Configuration Options:'),
            helpParts.showStandardConfigOptions(context)
          )
        ),

        helpConfig: (context) => _h.outer(
                _h.title(scriptName, version),
                helpParts.configuration(context)
            )
        
    };

    const showHelp = (playerid) => {
        const who=(getObj('player',playerid)||{get:()=>'API'}).get('_displayname');
        let context = {
            who,
            playerid
        };
        sendChat('', '/w "'+who+'" '+ helpParts.helpChat(context));
    };

    const parseEmbeddedStatReferences = function(stat,charObj){
        let charName=charObj.get('name'),
            stext=(stat+'').replace(/@{[^}]*}/g,(s)=>{
                let parts=_.rest(s.match(/@{([^|}]*)\|?([^|}]*)\|?([^|}]*)}/)),
                    statName,modName;
                if(parts[2].length){
                    statName=parts[1];
                    modName=parts[2];
                } else if(parts[1].length){
                    if(_.contains(['max','current'],parts[1])){
                        statName=parts[0];
                        modName=parts[1];
                    } else {
                        statName=parts[1];
                    }
                } else {
                    statName=parts[0];
                }
                
                return `@{${charName}|${statName}${modName?`|${modName}`:''}}`;
            })
            .replace(/&{tracker}/,'');
        return stext;
    };

    const findInitiativeBonus = (charObj, token) => {
        let bonus = '';
        state[scriptName].bonusStatGroups.find( (group) => {
            bonus = group.map( (details) => {
                    let stat=getAttrByName(charObj.id, details.attribute, details.type||'current');

                    if( undefined === stat || null === stat){
						stat = undefined;
					} else if(!Number.isNaN(Number(stat))){
                        stat = parseFloat(stat);
					} else if(isString(stat)) {
                        stat = parseEmbeddedStatReferences(stat,charObj);
						stat = stat.length ? stat : 0;
					} else {
						stat = undefined;
					}

					return (details.adjustments || []).reduce((memo,a) => {
						let args = a.split(':');
						let adjustment = args.shift().toLowerCase();
						let func=statAdjustments[adjustment].func;
						let adjType=statAdjustments[adjustment].type;
						if(isFunction(func)) {
							switch(adjType){

								case adjustments.STAT:
									if(undefined !== stat){
                                        args.unshift(memo);
										memo = func.apply({},[...args]);
									}
									break;

								case adjustments.TOKEN:
									memo = func(token,details.attribute);
									break;
							}
						}
						return memo;
					},stat);
                });

            if(_.contains(bonus,undefined) || _.contains(bonus,null) || _.contains(bonus,NaN)) {
                bonus='';
                return false;
            }
            bonus = bonus.join('+');
            return true;
        });
        return bonus;
    };

    const rollForTokenIDsExternal = (ids,options) => {
        if(Array.isArray(ids)){
            setTimeout(()=>makeRollsForIDs(ids,{
                isReroll: false,
                prev: Campaign().get('turnorder'),
                manualBonus: parseFloat(options && options.manualBonus)||0
            }), 0);
        }
    };

    const makeRollsForIDs = (ids,options={}) => {
        let turnorder = Campaign().get('turnorder');

        turnorder = ('' === turnorder) ? [] : JSON.parse(turnorder);
        if(state[scriptName].config.replaceRoll || options.isReroll) {
            turnorder = turnorder.filter(e => !ids.includes(e.id));
        }

        let turnorderIDS = turnorder.map(e=>e.id);

        let initFunc=rollers[state[scriptName].config.rollType].func;

        let rollSetup = ids
            .filter( id => !turnorderIDS.includes(id))
            .map(id => getObj('graphic',id))
            .filter( g => undefined !== g)
            .map(g => ({
                token: g,
                character: getObj('character', g.get('represents'))
            }))
            .map(g => {
                g.roll=[];

                let bonus=findInitiativeBonus(g.character||{},g.token);
                bonus = (isString(bonus) ? (bonus.trim().length ? bonus : '0') : bonus);
                g.roll.push(bonus);

                if(options.manualBonus){
                    g.roll.push( options.manualBonus );
                }
                g.roll.push( initFunc(g) );
                return g;
            });

        let pageid = (rollSetup[0]||{token:{get:()=>{}}}).token.get('pageid');


        let initRolls = _.map(rollSetup,function(rs,i){
            return {
                index: i,
                roll: ('[[('+ _.reject(rs.roll,function(r){
                    return _.isString(r) && _.isEmpty(r);
                })
                .join(') + (')+')]]')
                .replace(/\[\[\[/g, "[[ [")
            };
        });

        let turnEntries = [];
        let finalize = _.after(initRolls.length,function(){
            turnEntries = _.sortBy(turnEntries,'order');
            turnEntries = rollers[state[scriptName].config.rollType].mutator(turnEntries);

            Campaign().set({
                turnorder: JSON.stringify(
                    sorters[state[scriptName].config.sortOption].func(
                        turnorder.concat(
                            _.chain(rollSetup)
                            .map(function(s){
                                s.rollResults=turnEntries.shift();
                                return s;
                            })
                            .tap(announcers[state[scriptName].config.announcer].func)
                            .map(function(s){
                                return {
                                    id: s.token.id,
                                    pr: s.rollResults.total,
                                    custom: ''
                                };
                            })
                            .value()
                        )
                    )
                )
            });
            notifyObservers('turnOrderChange',Campaign().get('turnorder'), options.prev);

            if(state[scriptName].config.autoOpenInit && !Campaign().get('initativepage')) {
                Campaign().set({
                    initiativepage: pageid
                });
            }
        });

        _.each(initRolls, function(ir){
            sendChat('',ir.index+':'+ir.roll.replace(/\[\[\s+/,'[[') ,function(msg){
                var parts = msg[0].content.split(/:/),
                ird = msg[0].inlinerolls[parts[1].match(/\d+/)],
                rdata = {
                    order: parseInt(parts[0],10),
                    total: (ird.results.total%1===0 ?
                        ird.results.total :
                        parseFloat(ird.results.total.toFixed(state[scriptName].config.maxDecimal))),
                        rolls: _.reduce(ird.results.rolls,function(m,rs){
                            if('R' === rs.type) {
                                m.push({
                                    sides: rs.sides,
                                    rolls: _.pluck(rs.results,'v')
                                });
                            }
                            return m;
                        },[])
                };

                rdata.bonus = (ird.results.total - (_.reduce(rdata.rolls,function(m,r){
                    m+=_.reduce(r.rolls,function(s,dieroll){
                        return s+dieroll;
                    },0);
                    return m;
                },0)));

                rdata.bonus = (rdata.bonus%1===0 ?
                    rdata.bonus :
                    parseFloat(rdata.bonus.toFixed(state[scriptName].config.maxDecimal)));

                    turnEntries.push(rdata);

                    finalize();
            });
        });

    };

    const handleInput = (msg_orig) => {
        var msg = _.clone(msg_orig),
            prev=Campaign().get('turnorder'),
            args,
            cmds,
            workgroup,
            workvar,
            error=false,
            cont=false,
            manualBonus=0,
            manualBonusMin=0,
            isReroll=false
            ;
        const who=(getObj('player',msg.playerid)||{get:()=>'API'}).get('_displayname');

        let context = {
          who,
          playerid: msg.playerid
        };

        let ids =[];

        if(msg.selected){
            ids = [...ids, ...msg.selected.map(o=>o._id)];
        }

        if (msg.type !== "api" ) {
            return;
        }

        if(_.has(msg,'inlinerolls')){
            msg.content = _.chain(msg.inlinerolls)
                .reduce(function(m,v,k){
                    m['$[['+k+']]']=v.results.total || 0;
                    return m;
                },{})
                .reduce(function(m,v,k){
                    return m.replace(k,v);
                },msg.content)
                .value();
        }

        args = msg.content.split(/\s+--/);
        switch(args.shift()) {
            case '!group-init':
                if(args.length > 0) {
                    cmds=args.shift().split(/\s+/);

                    switch(cmds[0]) {
                        case 'help':
                            if(!playerIsGM(msg.playerid)){
                                return;
                            }
                            showHelp(msg.playerid);
                            break;

                        case 'ids':
                            if(playerIsGM(msg.playerid) || msg.playerid === 'api' ){
                                ids = [...new Set([...ids, ...cmds.slice(1)])];
                                cont = true;
                            }
                            break;

                        case 'add-group':
                            if(!playerIsGM(msg.playerid)){
                                return;
                            }
                            workgroup=[];
                            workvar={};

                            _.each(args,function(arg){
                                var argParts=arg.split(/\s+(.+)/),
                                adjustmentName,
                                parameter=argParts[0].split(/:/);
                                parameter[0]=parameter[0].toLowerCase();

                                if(_.has(statAdjustments, parameter[0])) {
                                    if('bare' !== parameter[0]) {
                                        if(!_.has(workvar,'adjustments')) {
                                            workvar.adjustments=[];
                                        }
                                        workvar.adjustments.unshift(argParts[0]);
                                    }
                                    if(argParts.length > 1){
                                        adjustmentName=argParts[1].split(/\|/);
                                        workvar.attribute=adjustmentName[0];
                                        if('max'===adjustmentName[1]) {
                                            workvar.type = 'max';
                                        }
                                        workgroup.push(workvar);
                                        workvar={};
                                    }
                                } else {
                                    sendChat('!group-init --add-group', `/w "${who}" ` +
                                        '<div style="padding:1px 3px;border: 1px solid #8B4513;background: #eeffee; color: #8B4513; font-size: 80%;">'+
                                            'Unknown Stat Adjustment: '+parameter[0]+'<br>'+
                                            'Use one of the following:'+
                                                helpParts.buildStatAdjustmentRows(context) +
                                            '</ul>'+
                                        '</div>'
                                    );
                                    error=true;
                                }
                            });
                            if(!error) {
                                if(!_.has(workvar,'adjustments')){
                                    state[scriptName].bonusStatGroups.push(workgroup);
                                    sendChat(scriptName, `/w "${who}" ${helpParts.showBonusStatGroupsConfig(context)}`);
                                } else {
                                    sendChat('!group-init --add-group', `/w "${who}" ` +
                                        '<div style="padding:1px 3px;border: 1px solid #8B4513;background: #eeffee; color: #8B4513; font-size: 80%;">'+
                                            'All Stat Adjustments must have a final attribute name as an argument.  Please add an attribute name after --'+args.pop()+
                                        '</div>'
                                    );
                                }
                            }
                            break;

                        case 'stack': {
                            if(!playerIsGM(msg.playerid)){
                                return;
                            }
                            cmds.shift();
                            let operation=cmds.shift(),
                                showdate=function(ms){
                                    let ds=Math.round((_.now()-ms)/1000),
                                        str=[];

                                    if(ds>86400){
                                        str.push(`${Math.round(ds/86400)}d`);
                                        ds%=86400;
                                    }
                                    if(ds>3600){
                                        str.push(`${Math.round(ds/3600)}h`);
                                        ds%=3600;
                                    }

                                    if(ds>60){
                                        str.push(`${Math.round(ds/60)}m`);
                                        ds%=60;
                                    }
                                    str.push(`${Math.round(ds)}s`);
                                    
                                    return str.join(' ');
                                },
                                stackrecord=function(label){
                                    let toRaw=Campaign().get('turnorder'),
                                        to=JSON.parse(toRaw)||[],
                                        summary=_.chain(to)
                                            .map((o)=>{
                                                return {
                                                    entry: o,
                                                    token: getObj('graphic',o.id)
                                                };
                                            })
                                            .map((o)=>{
                                                return {
                                                    img: (o.token ? o.token.get('imgsrc') : ''), 
                                                    name: (o.token ? o.token.get('name') : o.entry.custom), 
                                                    pr: o.entry.pr
                                                };
                                            })
                                            .value();

                                    return {
                                        label: label || (to.length ? `{${to.length} records}`: '{empty}'),
                                        date: _.now(),
                                        summary: summary,
                                        turnorder: toRaw
                                    };
                                },
                                toMiniDisplay=function(summary){
                                    return '<div style="border: 1px solid #ccc;border-radius:.5em;padding:.5em;background-color:#eee;">'+
                                        _.map(summary,(sume)=>{
                                            return `<div style="border-bottom: 1px solid #ccc;clear:both;"><div style="float:right;font-weight:bold;">${sume.pr}</div><img style="max-height:1.5em;float:left;" src="${sume.img}">${sume.name||'&'+'nbsp;'}</div>`;
                                        }).join('')+
                                        '</div>';
                                },
                                stacklist=function(){
                                    sendChat('', `/w "${who}" ` +
                                        '<div style="padding:1px 3px;border: 1px solid #8B4513;background: #eeffee; color: #8B4513; font-size: 80%;"><ol>'+
                                            _.map(state[scriptName].savedTurnOrders,(o)=>`<li>${o.label} [${showdate(o.date)}]${toMiniDisplay(o.summary)}</li>`).join('')+
                                        '</ol></div>'
                                    );

                                };
                            switch(operation){
                                case 'dup':
                                case 'copy':
                                    // take current Turn Order and put it on top.
                                    state[scriptName].savedTurnOrders.push(stackrecord(cmds.join(' ')));
                                    stacklist();
                                    break;
                                case 'push':
                                    // take current Turn Order and put it on top.
                                    state[scriptName].savedTurnOrders.push(stackrecord(cmds.join(' ')));
                                    Campaign().set('turnorder','[]');
                                    notifyObservers('turnOrderChange',Campaign().get('turnorder'),prev);
                                    stacklist();
                                    break;
                                case 'pop':
                                    if(state[scriptName].savedTurnOrders.length){
                                        let sto=state[scriptName].savedTurnOrders.pop();
                                        Campaign().set('turnorder',sto.turnorder);
                                        notifyObservers('turnOrderChange',Campaign().get('turnorder'),prev);
                                        stacklist();
                                    } else {
                                        sendChat('!group-init --stack pop', `/w "${who}" ` +
                                            '<div style="padding:1px 3px;border: 1px solid #8B4513;background: #eeffee; color: #8B4513; font-size: 80%;">'+
                                                'No Saved Turn Orders to restore!'+
                                            '</div>'
                                        );
                                    }
                                    break;
                                case 'apply':
                                    if(state[scriptName].savedTurnOrders.length){
                                        let sto=state[scriptName].savedTurnOrders[0];
                                        Campaign().set('turnorder',sto.turnorder);
                                        notifyObservers('turnOrderChange',Campaign().get('turnorder'),prev);
                                        stacklist();
                                    } else {
                                        sendChat('!group-init --stack pop', `/w "${who}" ` +
                                            '<div style="padding:1px 3px;border: 1px solid #8B4513;background: #eeffee; color: #8B4513; font-size: 80%;">'+
                                                'No Saved Turn Orders to apply!'+
                                            '</div>'
                                        );
                                    }
                                    break;
                                case 'rot':
                                case 'rotate':
                                    if(state[scriptName].savedTurnOrders.length){
                                        let sto=state[scriptName].savedTurnOrders.shift();
                                        state[scriptName].savedTurnOrders.push(stackrecord(cmds.join(' ')));
                                        Campaign().set('turnorder',sto.turnorder);
                                        notifyObservers('turnOrderChange',Campaign().get('turnorder'),prev);
                                        stacklist();
                                    }
                                    break;
                                case 'rrot':
                                case 'reverse-rotate':
                                    if(state[scriptName].savedTurnOrders.length){
                                        let sto=state[scriptName].savedTurnOrders.pop();
                                        state[scriptName].savedTurnOrders.unshift(stackrecord(cmds.join(' ')));
                                        Campaign().set('turnorder',sto.turnorder);
                                        notifyObservers('turnOrderChange',Campaign().get('turnorder'),prev);
                                        stacklist();
                                    }
                                    break;
                                case 'swap':
                                    
                                    if(state[scriptName].savedTurnOrders.length){
                                        let sto=state[scriptName].savedTurnOrders.shift();
                                        state[scriptName].savedTurnOrders.unshift(stackrecord(cmds.join(' ')));
                                        Campaign().set('turnorder',sto.turnorder);
                                        notifyObservers('turnOrderChange',Campaign().get('turnorder'),prev);
                                        stacklist();
                                    }
                                    break;
                                case 'tswap':
                                case 'tail-swap':
                                    if(state[scriptName].savedTurnOrders.length){
                                        let sto=state[scriptName].savedTurnOrders.pop();
                                        state[scriptName].savedTurnOrders.push(stackrecord(cmds.join(' ')));
                                        Campaign().set('turnorder',sto.turnorder);
                                        notifyObservers('turnOrderChange',Campaign().get('turnorder'),prev);
                                        stacklist();
                                    }
                                    break;
                                case 'amerge':
                                case 'apply-merge':
                                    if(state[scriptName].savedTurnOrders.length){
                                        let sto=state[scriptName].savedTurnOrders[0];
                                        
                                        Campaign().set('turnorder', JSON.stringify(
                                            sorters[state[scriptName].config.sortOption].func(
                                                _.union(
                                                    JSON.parse(Campaign().get('turnorder'))||[],
                                                    JSON.parse(sto.turnorder)||[]
                                                )
                                            )
                                        ));

                                        notifyObservers('turnOrderChange',Campaign().get('turnorder'),prev);
                                        stacklist();
                                    }
                                    break;
                                case 'merge':
                                    if(state[scriptName].savedTurnOrders.length){
                                        let sto=state[scriptName].savedTurnOrders.pop();
                                        
                                        Campaign().set('turnorder', JSON.stringify(
                                            sorters[state[scriptName].config.sortOption].func(
                                                _.union(
                                                    JSON.parse(Campaign().get('turnorder'))||[],
                                                    JSON.parse(sto.turnorder)||[]
                                                )
                                            )
                                        ));

                                        notifyObservers('turnOrderChange',Campaign().get('turnorder'),prev);
                                        stacklist();
                                    }
                                    break;

                                case 'clear':
                                    state[scriptName].savedTurnOrders=[];
                                    break;

                                default:
                                case 'list':
                                    stacklist();
                                    break;
                            }
                            }
                            break;

                        case 'promote':
                            if(!playerIsGM(msg.playerid)){
                                return;
                            }
                            cmds[1]=Math.max(parseInt(cmds[1],10),1);
                            if(state[scriptName].bonusStatGroups.length >= cmds[1]) {
                                if(1 !== cmds[1]) {
                                    workvar=state[scriptName].bonusStatGroups[cmds[1]-1];
                                    state[scriptName].bonusStatGroups[cmds[1]-1] = state[scriptName].bonusStatGroups[cmds[1]-2];
                                    state[scriptName].bonusStatGroups[cmds[1]-2] = workvar;
                                }

                                sendChat(scriptName, `/w "${who}" ${helpParts.showBonusStatGroupsConfig(context)}`);
                            } else {
                                sendChat('!group-init --promote', `/w "${who}" ` +
                                    '<div style="padding:1px 3px;border: 1px solid #8B4513;background: #eeffee; color: #8B4513; font-size: 80%;">'+
                                        'Please specify one of the following by number:'+
                                        helpParts.showBonusStatGroupsConfig(context) +
                                    '</div>'
                                );
                            }
                            break;

                        case 'del-group':
                            if(!playerIsGM(msg.playerid)){
                                return;
                            }
                            cmds[1]=Math.max(parseInt(cmds[1],10),1);
                            if(state[scriptName].bonusStatGroups.length >= cmds[1]) {
                                state[scriptName].bonusStatGroups=_.filter(state[scriptName].bonusStatGroups, function(v,k){
                                    return (k !== (cmds[1]-1));
                                });

                                sendChat(scriptName, `/w "${who}" ${helpParts.showBonusStatGroupsConfig(context)}`);
                            } else {
                                sendChat('!group-init --del-group', `/w "${who}" ` +
                                    '<div style="padding:1px 3px;bhttps://raytheon.benefitcenter.com/v3/client_docs/en_us/rth/HealthAdvocate_Top_Ten_Reasons.pdforder: 1px solid #8B4513;background: #eeffee; color: #8B4513; font-size: 80%;">'+
                                        'Please specify one of the following by number:'+
                                        helpParts.showBonusStatGroupsConfig(context) +
                                    '</div>'
                                );
                            }
                            break;

                        case 'toggle-turnorder':
                            if(!playerIsGM(msg.playerid)){
                                return;
                            }
                            if(false !== Campaign().get('initiativepage') ){
                                Campaign().set({
                                    initiativepage: false
                                });
                            } else {
                                let player = (getObj('player',msg.playerid)||{get: ()=>true});
                                let pid = player.get('_lastpage');
                                if(!pid){
                                    pid = Campaign().get('playerpageid');
                                }
                                Campaign().set({
                                    initiativepage: pid
                                });
                            }
                            break;

                        case 'reroll':
                            isReroll=true;
                            if(cmds[1] && cmds[1].match(/^[-+]?\d+(\.\d+)?$/)){
                                manualBonus=parseFloat(cmds[1])||0;
                            }

                            ids = JSON.parse(Campaign().get('turnorder')||'[]')
                                .filter(e=> '-1' !== e.id)
                                .map(e=>e.id);

                            cont=true;
                            break;

                        case 'sort':
                            if(!playerIsGM(msg.playerid)){
                                return;
                            }
                            Campaign().set('turnorder', JSON.stringify(
                                sorters[state[scriptName].config.sortOption].func(
                                    JSON.parse(Campaign().get('turnorder'))||[]
                                )
                            ));
                            notifyObservers('turnOrderChange',Campaign().get('turnorder'),prev);
                            break;

                        case 'adjust':
                            if(!playerIsGM(msg.playerid)){
                                return;
                            }
                            if(cmds[1] && cmds[1].match(/^[-+]?\d+(\.\d+)?$/)){
                                manualBonus=parseFloat(cmds[1]);
                                manualBonusMin=parseFloat(cmds[2]);
                                manualBonusMin=_.isNaN(manualBonusMin)?-10000:manualBonusMin;
                                
                                Campaign().set({
                                    turnorder: JSON.stringify(
                                        _.map(JSON.parse(Campaign().get('turnorder'))||[], function(e){
                                            if('-1' !== e.id){
                                                e.pr=Math.max((_.isNaN(parseFloat(e.pr))?0:parseFloat(e.pr))+manualBonus,manualBonusMin).toFixed(state[scriptName].config.maxDecimal);
                                            }
                                            return e;
                                        })
                                    )
                                });
                                notifyObservers('turnOrderChange',Campaign().get('turnorder'),prev);
                            } else {
                                sendChat(scriptName,  `/w "${who}" ` +
                                    '<div style="padding:1px 3px;border: 1px solid #8B4513;background: #eeffee; color: #8B4513; font-size: 80%;">'+
                                        'Not a valid adjustment: <b>'+cmds[1]+'</b>'+
                                    '</div>'
                                );
                            }
                            break;

                        case 'adjust-current':
                            if(!playerIsGM(msg.playerid)){
                                return;
                            }
                            if(cmds[1] && cmds[1].match(/^[-+]?\d+(\.\d+)?$/)){
                                manualBonus=parseFloat(cmds[1]);
                                manualBonusMin=parseFloat(cmds[2]);
                                manualBonusMin=_.isNaN(manualBonusMin)?-10000:manualBonusMin;
                                
                                Campaign().set({
                                    turnorder: JSON.stringify(
                                        _.map(JSON.parse(Campaign().get('turnorder'))||[], function(e,idx){
                                            if(0===idx && '-1' !== e.id){
                                                e.pr=Math.max((_.isNaN(parseFloat(e.pr))?0:parseFloat(e.pr))+manualBonus,manualBonusMin).toFixed(state[scriptName].config.maxDecimal);
                                            }
                                            return e;
                                        })
                                    )
                                });
                                notifyObservers('turnOrderChange',Campaign().get('turnorder'),prev);
                            } else {
                                sendChat(scriptName, `/w "${who}" ` +
                                    '<div style="padding:1px 3px;border: 1px solid #8B4513;background: #eeffee; color: #8B4513; font-size: 80%;">'+
                                        'Not a valid adjustment: <b>'+cmds[1]+'</b>'+
                                    '</div>'
                                );
                            }
                            break;


                        case 'clear':
                            if(!playerIsGM(msg.playerid)){
                                return;
                            }
                            Campaign().set({
                                turnorder: '[]',
                                initiativepage: (state[scriptName].config.autoOpenInit ? false : Campaign().get('initiativepage'))
                            });
                            notifyObservers('turnOrderChange',Campaign().get('turnorder'),prev);
                            break;

                        case 'bonus':
                            if(cmds[1] && cmds[1].match(/^[-+]?\d+(\.\d+)?$/)){
                                manualBonus=parseFloat(cmds[1]);
                                cont=true;
                            } else {
                                sendChat(scriptName, `/w "${who}" ` +
                                    '<div style="padding:1px 3px;border: 1px solid #8B4513;background: #eeffee; color: #8B4513; font-size: 80%;">'+
                                        'Not a valid bonus: <b>'+cmds[1]+'</b>'+
                                    '</div>'
                                );
                            }
                            break;

                        default:
                            if(!playerIsGM(msg.playerid)){
                                return;
                            }
                            sendChat(scriptName, `/w "${who}" ` +
                                '<div style="padding:1px 3px;border: 1px solid #8B4513;background: #eeffee; color: #8B4513; font-size: 80%;">'+
                                    'Not a valid command: <b>'+cmds[0]+'</b>'+
                                '</div>'
                            );
                            break;
                    }
                } else {
                    cont=true;
                }

                if(cont) {
                    if(ids.length) {
                        makeRollsForIDs(ids,{isReroll,manualBonus,prev});
                    } else {
                        showHelp(msg.playerid);
                    }
                }
                break;
            case '!group-init-config':
                if(!playerIsGM(msg.playerid)){
                    return;
                }
                if(_.contains(args,'--help')) {
                    showHelp(msg.playerid);
                    return;
                }
                if(!args.length) {
                  sendChat('',`/w "${who}" ${helpParts.helpConfig(context)}`);
                  return;
                }
                _.each(args,function(a){
                    var opt=a.split(/\|/),
                        omsg='';
                    switch(opt.shift()) {
                        case 'apply-standard-config':
                            if(standardConfigs[opt[0]]) {
                              standardConfigs[opt[0]].func();
                              sendChat('',`/w "${who}" `+
                                  '<div style="border: 1px solid black; background-color: white; padding: 3px 3px;">'+
                                    `Now configured for <b>${standardConfigs[opt[0]].title}</b>`+
                                  '</div>'
                              );
                            } else {
                              sendChat('',`/w "${who}" `+
                                '<div style="border: 1px solid black; background-color: white; padding: 3px 3px;">'+
                                  '<div><b>Error:</b> Not a valid standard Config: '+opt[0]+'</div>'+
                                  helpParts.showStandardConfigOptions(context)+
                                '</div>'
                              );
                            }

                          break;

                        case 'sort-option':
                            if(sorters[opt[0]]) {
                               state[scriptName].config.sortOption=opt[0];
                            } else {
                                omsg='<div><b>Error:</b> Not a valid sort method: '+opt[0]+'</div>';
                            }
                            sendChat('',`/w "${who}" `+
                                '<div style="border: 1px solid black; background-color: white; padding: 3px 3px;">'+
                                    omsg+
                                    helpParts.sortOptionsConfig(context)+
                                '</div>'
                            );
                            break;

                        case 'set-die-size':
                            if(opt[0].match(/^\d+$/)) {
                               state[scriptName].config.dieSize=parseInt(opt[0],10);
                            } else {
                                omsg='<div><b>Error:</b> Not a die size: '+opt[0]+'</div>';
                            }
                            sendChat('',`/w "${who}" `+
                                '<div style="border: 1px solid black; background-color: white; padding: 3px 3px;">'+
                                    omsg+
                                    helpParts.dieSizeConfig(context)+
                                '</div>'
                            );
                            break;

                        case 'set-max-decimal':
                            if(opt[0].match(/^\d+$/)) {
                               state[scriptName].config.maxDecimal=parseInt(opt[0],10);
                            } else {
                                omsg='<div><b>Error:</b> Not a valid decimal count: '+opt[0]+'</div>';
                            }
                            sendChat('',`/w "${who}" `+
                                '<div style="border: 1px solid black; background-color: white; padding: 3px 3px;">'+
                                    omsg+
                                    helpParts.maxDecimalConfig(context)+
                                '</div>'
                            );
                            break;


                        case 'set-dice-count':
                            if(opt[0].match(/^\d+$/)) {
                               state[scriptName].config.diceCount=parseInt(opt[0],10);
                            } else {
                                omsg='<div><b>Error:</b> Not a valid dice count: '+opt[0]+'</div>';
                            }
                            sendChat('',`/w "${who}" `+
                                '<div style="border: 1px solid black; background-color: white; padding: 3px 3px;">'+
                                    omsg+
                                    helpParts.diceCountConfig(context)+
                                '</div>'
                            );
                            break;

                        case 'set-dice-count-attribute':
                            if(opt[0]) {
                               state[scriptName].config.diceCountAttribute=opt[0];
                            } else {
                                state[scriptName].config.diceCountAttribute='';
                                omsg='<div>Cleared Dice Count Attribute.</div>';
                            }
                            sendChat('',`/w "${who}" `+
                                '<div style="border: 1px solid black; background-color: white; padding: 3px 3px;">'+
                                    omsg+
                                    helpParts.diceCountAttributeConfig(context)+
                                '</div>'
                            );
                            break;

                        case 'set-dice-mod':
                            if(opt[0]) {
                               state[scriptName].config.diceMod=opt[0];
                            } else {
                                state[scriptName].config.diceMod='';
                                omsg='<div>Cleared Dice Modifiers.</div>';
                            }
                            sendChat('',`/w "${who}" `+
                                '<div style="border: 1px solid black; background-color: white; padding: 3px 3px;">'+
                                    omsg+
                                    helpParts.diceModConfig(context)+
                                '</div>'
                            );
                            break;

                        case 'toggle-auto-open-init':
                            state[scriptName].config.autoOpenInit = !state[scriptName].config.autoOpenInit;
                            sendChat('',`/w "${who}" `+
                                '<div style="border: 1px solid black; background-color: white; padding: 3px 3px;">'+
                                    helpParts.autoOpenInitConfig(context)+
                                '</div>'
                            );
                            break;

                        case 'toggle-replace-roll':
                            state[scriptName].config.replaceRoll = !state[scriptName].config.replaceRoll;
                            sendChat('',`/w "${who}" `+
                                '<div style="border: 1px solid black; background-color: white; padding: 3px 3px;">'+
                                    helpParts.replaceRollConfig(context)+
                                '</div>'
                            );
                            break;

                        case 'toggle-check-for-no-config':
                            state[scriptName].config.checkForNoConfig = !state[scriptName].config.checkForNoConfig;
                            sendChat('',`/w "${who}" `+
                                '<div style="border: 1px solid black; background-color: white; padding: 3px 3px;">'+
                                    helpParts.checkForNoConfigConfig(context)+
                                '</div>'
                            );
                            break;

                        case 'set-announcer':
                            if(announcers[opt[0]]) {
                               state[scriptName].config.announcer=opt[0];
                            } else {
                                omsg='<div><b>Error:</b> Not a valid announcer: '+opt[0]+'</div>';
                            }
                            sendChat('',`/w "${who}" `+
                                '<div style="border: 1px solid black; background-color: white; padding: 3px 3px;">'+
                                    omsg+
                                    helpParts.announcerConfig(context)+
                                '</div>'
                            );
                            break;

                        case 'set-roller':
                            if(rollers[opt[0]]) {
                               state[scriptName].config.rollType=opt[0];
                            } else {
                                omsg='<div><b>Error:</b> Not a valid roller: '+opt[0]+'</div>';
                            }
                            sendChat('',`/w "${who}" `+
                                '<div style="border: 1px solid black; background-color: white; padding: 3px 3px;">'+
                                    omsg+
                                    helpParts.rollerConfig(context)+
                                '</div>'
                            );
                            break;

                        default:
                            sendChat('',`/w "${who}" `+
                                '<div><b>Unsupported Option:</div> '+a+'</div>'
                            );
                    }
                            
                });

                break;
        }

    };


    const registerEventHandlers = function() {
        on('chat:message', handleInput);
    };

    on("ready",() => {
        checkInstall();
        registerEventHandlers();
    });

    return {
        ObserveTurnOrderChange: observeTurnOrderChange,
        RollForTokenIDs: rollForTokenIDsExternal
    };

})();


<|MERGE_RESOLUTION|>--- conflicted
+++ resolved
@@ -6,11 +6,7 @@
 
     const scriptName = "GroupInitiative";
     const version = '0.9.33';
-<<<<<<< HEAD
-    const lastUpdate = 1588470793;
-=======
-    const lastUpdate = 1588471465;
->>>>>>> b394cf67
+    const lastUpdate = 1588695392;
     const schemaVersion = 1.3;
 
     const isString = (s)=>'string'===typeof s || s instanceof String;
@@ -49,8 +45,6 @@
                 return val;
             });
           }
-<<<<<<< HEAD
-=======
         }
     };
 
@@ -70,69 +64,6 @@
         '*' : 'ast',
         '/' : 'sol',
         ' ' : 'nbsp'
-      };
-
-      if( entities.hasOwnProperty(c) ){
-        return `&${entities[c]};`;
-      }
-      return '';
-    };
-
-    const standardConfigs = {
-      'dnd5eogl': {
-        title: `D${ch('&')}D 5E by Roll20`,
-        desc: `This is standard Roll20 provided 5th edition character sheet.  It is the one used by default in most 5th edition Modules and all Official Dungeons and Dragons Modules and Addons.`,
-        func: ()=>{
-          state[scriptName].bonusStatGroups = [
-            [
-              {
-                "attribute": "initiative_bonus"
-              },
-              {
-                "adjustments": [
-                  "tie-breaker"
-                ],
-                "attribute": "initiative_bonus"
-              }
-            ]
-          ];
-          state[scriptName].dieSize = 20;
-          state[scriptName].diceCount = 1;
->>>>>>> b394cf67
-        }
-      },
-      'dnd5eshaped2': {
-        title: `D${ch('&')}D 5e Shaped Sheet`,
-        desc: `This is the high-powered and very customizable Dungeons and Dragons 5e Shaped Sheet.  You'll know you're using it because you had to manually install it (probably) and it has a nice heart shaped hit-point box.  This is not the default sheet for DnD Modules on Roll20, if you aren't sure if you're using this sheet, you aren't.`,
-        func: ()=>{
-          state[scriptName].bonusStatGroups = [
-            [
-              {
-                "attribute": "initiative_formula"
-              }
-            ]
-          ];
-          state[scriptName].dieSize = 20;
-          state[scriptName].diceCount = 0;
-        }
-      }
-    };
-
-    const ch = (c) => {
-      const entities = {
-        '<' : 'lt',
-        '>' : 'gt',
-        "'" : '#39',
-        '@' : '#64',
-        '{' : '#123',
-          '|' : '#124',
-          '}' : '#125',
-          '[' : '#91',
-            ']' : '#93',
-            '"' : 'quot',
-            '*' : 'ast',
-            '/' : 'sol',
-            ' ' : 'nbsp'
       };
 
       if( entities.hasOwnProperty(c) ){
