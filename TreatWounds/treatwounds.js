/*
PF2E Treat Wounds Check

Version     1.1
Author:     Mark Stoecker
Roll20:     https://app.roll20.net/users/580967/mark-s
BitBucket:  https://bitbucket.org/desertwebdesigns/roll20/src/master/TreatWounds/

*/
// Future versions:
// Send error message back to chat on failure
// rename args array in handleInput for ease of use
// Allow for generic tokens that don't represent a character (requires sending healing modifier with api call)
// Check for Risky Surgery Feat before prompting
// Check for Proficiency and build option list from there
// Above two options require sending API Buttons back to user when calling API. User will call script and API will send back a button with the appropriate user prompts depending on character sheet (ie, don't prompt for Risky Surgery if user does not have it in feats, don't allow Master/Legendary difficulty if user is only Expert, etc)
// Heal multiple targets with Ward Medic

var RLRGaming = RLRGaming || {};

RLRGaming.TreatWounds = RLRGaming.TreatWounds || (() => {
    'use strict';
    
<<<<<<< HEAD
    const version = "1.1";
=======
    const version = "1.0";
>>>>>>> ee5bbb1b
    
    const getChar = (tokenorname) => {
        var character = getCharByToken(tokenorname);
        
        switch (character) {
            case undefined:
                return false;
                break;
            case false:
                character = getCharByName(tokenorname);
                if (!character) {
                    return false;
                }
                break;
        }
        
        return character;
    };
    
    const getCharByName = (charname) => {
        var chars = findObjs({type: 'character', name: charname});
        if (chars.length == 1)
            return chars[0];
        else
            return false;
    };
    
    const getCharByToken = (tokenid) => {
        var token = getObj("graphic", tokenid);
        if (token === undefined)
            return false;
        else
            return getObj("character", token.get('represents'));
    };

    const hasCharacterControl = (playerid, character) => {
        if (!character) {
            log("A valid character name/token was not supplied");
            return false;
        }
        
        var charactercontrol = character.get('controlledby').split(",");
        
        if (
            _.contains(charactercontrol,playerid) ||
            _.contains(charactercontrol,'all')
        )
            return true;
        else
            return false;
    };
    
    const performSurgery = async (character, target) => {
        sendChat(character, "/em performs some risky surgery on " + target + " and deals [[1d8]] points of damage");
        return;
    };
    
    const splitTargets = (targetList) => {
        var targetStr = '';
        switch(true) {
            case targetList.length == 1:
                targetStr = targetList[0];
                break;
            case targetList.length == 2:
                targetStr = targetList[0] + " and " + targetList[1];
                break;
            case targetList.length >= 3:
                _.each(targetList, (t,k) => {
                    if (k == targetList.length - 1) {
                        targetStr += "and " + t.trim();
                    } else {
                        targetStr += t.trim() + ", ";
                    }
                });
                break;
        }
        return targetStr;
    };


    const performHeal = async (character, surgery, DC, player, target) => {
        if (surgery == "1") {
            var surgeryMod = 2;
            var riskySurgery = " + 2[Risky Surgery]";
        } else {
            var surgeryMod = 0;
            var riskySurgery = '';
        };
        
        var medCheck = await new Promise((resolve,reject) => {
            sendChat(character, "/roll 1d20 + @{" + character + "|medicine} + " + surgeryMod, (ops) => {
                resolve(JSON.parse(ops[0].content));
            });
        });

        var dieresult = medCheck.rolls[0].results[0].v;
        var medTotal = medCheck.total;
        var medResult = '';

        var checkDC = DC.replace( /^\D+/g, '');
        switch (medTotal >= Number(checkDC)) {
            case true:
                if (
                    (
                        medTotal >= Number(checkDC) + 10 &&
                        dieresult != 1
                    ) ||
                    dieresult == 20
                ) {
                    medResult = 'cs';
                } else if (
                    dieresult == 1 &&
                    medTotal < Number(checkDC) + 10
                ) {
                    medResult = 'f';
                } else {
                    medResult = 's';
                }
                break;
            case false:
                if (
                    (
                        medTotal <= Number(checkDC) - 10 &&
                        dieresult != 20
                    ) ||
                    dieresult == 1
                ) {
                    medResult = 'cf';
                } else if (
                    dieresult == 20 &&
                    medTotal > Number(checkDC) - 10
                ) {
                    medResult = 's';
                } else {
                    medResult = 'f';
                }
                break;
        }

        var critmsg = '';
        switch (medResult) {
            case 'cs':
                critmsg = "<br>Critical Success!";
                break;
            case 'cf':
                critmsg = "<br>Critical Failure!";
                break;
            case 's':
                if (surgery == "1") {
                    medResult = 'cs';
                    critmsg = "<br>Critical Success<br>due to Risky Surgery!";
                }
                break;
        }
        
        if (medTotal >= checkDC) {
            switch (Number(checkDC)) {
                case 20:
                    var healmod = 10;
                    break;
                case 30:
                    var healmod = 20;
                    break;
                case 40:
                    var healmod = 30;
                    break;
                default:
                    var healmod = 0;
                    break;
            };
            var heal = true;
        } else {
            var heal = false;
        }
        
        var healmsg = "&{template:rolls} {{charactername=" + character + "}} {{header=Treat Wounds Check}} {{subheader=Skill}} {{roll01=[[(" + dieresult + ") " + riskySurgery + " + [@{" + character + "|medicine_proficiency_display}] (@{" + character + "|medicine})[@{" + character + "|text_modifier}] + (@{" + character + "|query_roll_bonus})[@{" + character + "|text_bonus}]]]}} {{roll01_type=skill}}";

        
        if (medResult == 'cs' || medResult == 'cf') {
            healmsg += "{{roll01_info=" + critmsg + "}} ";
        }
        
        if (heal) {
            var healRollString = '';
            
            var healResult = await new Promise((resolve,reject) => {
                sendChat(character, "/roll 2d8 + " + healmod, (ops) => {
                    resolve(JSON.parse(ops[0].content));
                });
            });
            
            _.each(healResult.rolls[0].results, (die) => {
                healRollString += "(" + die.v + ")+";
            });

            healRollString += healmod;
            
            if (medResult == 'cs') {
                healRollString = "(" + healRollString + ") * 2";
            }
            
            healmsg += "{{roll02=[[" + healRollString + "]]}} {{roll02_type=heal}} {{roll02_info=HP Healed to " + target + "}} {{roll02_misc=hp healed}} ";
        }
        
        healmsg += "{{roll01misc=" + DC + "}} {{notes_show=[[" + ((state.RLRGaming.TreatWounds.config.showNotes === true) ? 1 : 0) + "]]}} {{notes=@{" + character + "|medicine_notes}}}";
        
        sendChat("player|" + player, healmsg);
        
        if (medResult == 'cf') {
            sendChat(character, "/em causes [[1d8]] points of damage to " + target + " due to their carelessness");
        }
    };
    
    const handleInput = async (msg) => {
        /* args = [
            0 => !treatwounds,
            1 => selected token or character name,
            2 => 1|0 (perform risky rurgery),
            3 => DC of check,
            4+ => Player(s) to heal
        ]
        */
        if(msg.type == "api") {
            var args = msg.content.split(",");

            switch(args[0].toLowerCase()) {
                case '!treatwounds':
                    if (args.length >= 5) {
                        if (hasCharacterControl(msg.playerid, getChar(args[1]))) {
                            var charname = getChar(args[1]).get("name");
                            if (args[2] == 1)
                                performSurgery(charname, splitTargets(args.slice(4,)));
                            performHeal(charname, args[2], args[3], msg.playerid, splitTargets(args.slice(4,)));
                        }
                    } else if (args.length == 3 && args[1] == "config") {
                        updateConfig(args[2]);
                    } else if (args[1] == "config") {
                        sendChat('','/w GM '+
                            '<div style="border: 1px solid black; background-color: white; padding: 3px 3px;">' +
                                getConfigOption_ShowNotes() +
                            '</div>'
                        );
                    } else {
                        sendChat("GM", "/w GM Incorrect number of parameters sent to '!treatwounds'");
                        return;
                    }
                    break;
            }
        }
    };
    
    const updateConfig = (arg) => {
        switch (arg) {
            case 'shownotes':
                state.RLRGaming.TreatWounds.config.showNotes = !state.RLRGaming.TreatWounds.config.showNotes
                sendChat('','/w GM '+
                    '<div style="border: 1px solid black; background-color: white; padding: 3px 3px;">'+
                        getConfigOption_ShowNotes()+
                    '</div>'
                );
                break;
        }
    }

    const checkInstall = () => {
        if (!state.RLRGaming ||
            !state.RLRGaming.TreatWounds ||
            !state.RLRGaming.TreatWounds.version ||
            state.RLRGaming.TreatWounds.version !== version) {
            state.RLRGaming = state.RLRGaming || {};
            state.RLRGaming.TreatWounds = {
                version: version,
                gcUpdated: 0,
                config: {}
            };
        }
        checkGlobalConfig();
    }
    
    const getConfigOption_ShowNotes = () => {
        var text = (state.RLRGaming.TreatWounds.config.showNotes ?
                '<span style="color: #007700; font-weight:bold; padding: 0px 4px;">ON</span><br>' :
                '<span style="color: #FF0000; font-weight:bold; padding: 0px 4px;">OFF</span><br>'
            );
        return '<div>'+
            'Show Notes in Rolls is currently '+
                text+
            '<a href="!treatwounds,config,shownotes">'+
                'Toggle'+
            '</a>'+
        '</div>';

    };

    const checkGlobalConfig = () => {
        var gc = globalconfig && globalconfig.treatwounds,
            st = state.RLRGaming.TreatWounds;

        if (gc && gc.lastsaved && gc.lastsaved > st.gcUpdated) {
            st.gcUpdated = gc.lastsaved;
            st.config.showNotes = 'showMedNotes' === gc['Show notes in rolls'];
        }
    }
    
    const registerEventHandlers = async () => {
        on('chat:message', handleInput);
    };
    
    return {
        CheckInstall: checkInstall,
        RegisterEventHandlers: registerEventHandlers
    };
})();


on('ready', async () => {
    'use strict';
    RLRGaming.TreatWounds.CheckInstall();
    RLRGaming.TreatWounds.RegisterEventHandlers();
});<|MERGE_RESOLUTION|>--- conflicted
+++ resolved
@@ -21,11 +21,7 @@
 RLRGaming.TreatWounds = RLRGaming.TreatWounds || (() => {
     'use strict';
     
-<<<<<<< HEAD
     const version = "1.1";
-=======
-    const version = "1.0";
->>>>>>> ee5bbb1b
     
     const getChar = (tokenorname) => {
         var character = getCharByToken(tokenorname);
