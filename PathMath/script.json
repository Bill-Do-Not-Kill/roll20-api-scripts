--- conflicted
+++ resolved
@@ -1,13 +1,8 @@
 {
     "name": "Path Math",
     "script": "PathMath.js",
-<<<<<<< HEAD
-    "version": "1.2",
-    "previousversions": ["1.0", "1.1"],
-=======
     "version": "1.3",
     "previousversions": ["1.0", "1.1", "1.2"],
->>>>>>> 1da674f5
     "description": "# Path Math\r\rA library that provides some mathematical operations involving Paths.\r\r### To Use:\r\rThis is a library intended to be used by other scripts. It has no stand-alone functionality of its own. All the library's operations are exposed by the ```PathMath``` object created by this script.",
     "authors": "Stephen Lindberg",
     "roll20userid": 46544,
