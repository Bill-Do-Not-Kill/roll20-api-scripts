{
  "name": "Marking Conditions",
<<<<<<< HEAD
  "version": "3.3",
=======
  "script": "Marking Conditions.js",
  "version": "3.3",
  "previousversions": ["3.2","3.1","3.0","2.0","1.1","1.0"],
>>>>>>> 369c8135
  "description": "Sets and removes statusmarkers on tokens.",
  "authors": "Brian Shields",
  "roll20userid": "235259",
  "useroptions": [],
  "dependencies": ["splitArgs"],
  "modifies": {
    "token.statusmarkers": "write"
  },
  "conflicts": []
}<|MERGE_RESOLUTION|>--- conflicted
+++ resolved
@@ -1,12 +1,8 @@
 {
   "name": "Marking Conditions",
-<<<<<<< HEAD
-  "version": "3.3",
-=======
   "script": "Marking Conditions.js",
   "version": "3.3",
   "previousversions": ["3.2","3.1","3.0","2.0","1.1","1.0"],
->>>>>>> 369c8135
   "description": "Sets and removes statusmarkers on tokens.",
   "authors": "Brian Shields",
   "roll20userid": "235259",
